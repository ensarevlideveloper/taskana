--- conflicted
+++ resolved
@@ -88,24 +88,6 @@
     }
 
     @Test
-<<<<<<< HEAD
-    public void testCreateSimpleTask() throws NotAuthorizedException {
-        Mockito.doNothing().when(taskMapper).insert(any());
-        Task task = new Task();
-        task.setName("Unit Test Task");
-        task.setWorkbasketId("1");
-        task.setBusinessProcessId("BPI1");
-        task.setParentBusinessProcessId("PBPI1");
-        task = taskServiceImpl.create(task);
-        Assert.assertNull(task.getOwner());
-        Assert.assertNotNull(task.getCreated());
-        Assert.assertNotNull(task.getModified());
-        Assert.assertNull(task.getCompleted());
-        Assert.assertEquals(task.getWorkbasketId(), "1");
-        Assert.assertEquals(task.getBusinessProcessId(), "BPI1");
-        Assert.assertEquals(task.getParentBusinessProcessId(), "PBPI1");
-        Assert.assertEquals(task.getState(), TaskState.READY);
-=======
     public void testCreateSimpleTask() throws NotAuthorizedException, WorkbasketNotFoundException {
         Mockito.doNothing().when(taskMapperMock).insert(any());
         Task expectedTask = createUnitTestTask("1", "DUMMYTASK", "1");
@@ -126,7 +108,6 @@
         assertThat(actualTask.getWorkbasketId(), equalTo(expectedTask.getWorkbasketId()));
         assertThat(actualTask.getName(), equalTo(expectedTask.getName()));
         assertThat(actualTask.getState(), equalTo(TaskState.READY));
->>>>>>> 29e2c67d
     }
 
     @Test
