package pro.taskana.impl;

import static org.mockito.ArgumentMatchers.any;
import static org.mockito.Mockito.atLeast;
import static org.mockito.Mockito.doNothing;
import static org.mockito.Mockito.doReturn;
import static org.mockito.Mockito.times;
import static org.mockito.Mockito.verify;
import static org.mockito.Mockito.when;

import java.sql.Date;
import java.time.LocalDate;
import java.util.ArrayList;
import java.util.List;

import org.junit.Assert;
import org.junit.Test;
import org.junit.runner.RunWith;
import org.mockito.InjectMocks;
import org.mockito.Mock;
import org.mockito.Spy;
import org.mockito.junit.MockitoJUnitRunner;

import pro.taskana.exceptions.NotAuthorizedException;
import pro.taskana.model.Classification;
import pro.taskana.model.mappings.ClassificationMapper;

/**
 * Unit Test for ClassificationServiceImpl.
 * @author EH
 */
@RunWith(MockitoJUnitRunner.class)
public class ClassificationServiceImplTest {

    @Spy
    @InjectMocks
    ClassificationServiceImpl classificationService;

    @Mock
    ClassificationMapper classificationMapper;

<<<<<<< HEAD
=======
    @Mock
    TaskanaEngineImpl taskanaEngineImpl;


>>>>>>> 9031d44d
    @Test
    public void testAddClassification() {
        doNothing().when(classificationMapper).insert(any());

        Classification classification = new Classification();
        classification.setId("0");
        classificationService.addClassification(classification);

        when(classificationMapper.findByIdAndDomain(any(), any(), any())).thenReturn(classification);

        Assert.assertNotNull(classificationService.getClassification(classification.getId(), ""));
    }

    @Test
    public void testModifiedClassification() {
        doNothing().when(classificationMapper).insert(any());
        doNothing().when(classificationMapper).update(any());
        doNothing().when(taskanaEngineImpl).openConnection();
        doNothing().when(taskanaEngineImpl).returnConnection();

        int insert = 0;

        Classification classification = new Classification();
        classification.setId("0");
        classificationService.addClassification(classification);
        insert++;

        when(classificationMapper.findByIdAndDomain(any(), any(), any())).thenReturn(classification);

        //same domain
        Classification classification2 = new Classification();
        classification2.setId(classification.getId());
        classification2.setDescription("TEST EVERYTHING");
        classificationService.updateClassification(classification2);
        insert++;

        //different domain
        Classification classification3 = new Classification();
        classification3.setId(classification.getId());
        classification3.setDomain("testDomain");
        classificationService.updateClassification(classification3);
        insert++;

        verify(classificationMapper, times(1)).update(any()); // update when same domain
        verify(classificationMapper, times(insert)).insert(any()); // insert all classifications

        Assert.assertEquals(classification.getValidUntil(), Date.valueOf(LocalDate.now().minusDays(1)));
        Assert.assertEquals(classification2.getValidUntil(), classification3.getValidUntil());
    }

    @Test
    public void testFindAllClassifications() throws NotAuthorizedException {
        doNothing().when(classificationMapper).insert(any());
        doNothing().when(taskanaEngineImpl).openConnection();
        doNothing().when(taskanaEngineImpl).returnConnection();

        // insert Classifications
        Classification classification0 = new Classification();
        classificationService.addClassification(classification0);
        Classification classification1 = new Classification();
        classificationService.addClassification(classification1);
        Classification classification2 = new Classification();
        classification2.setParentClassificationId(classification0.getId());
        classificationService.addClassification(classification2);

        //update Classification1
        Classification classification11 = new Classification();
        classification11.setId(classification1.getId());
        when(classificationMapper.findByIdAndDomain(any(), any(), any())).thenReturn(classification1);
        classificationService.updateClassification(classification11);

        List<Classification> classifications = new ArrayList<>();
        classifications.add(classification0);
        classifications.add(classification1);
        classifications.add(classification2);
        classifications.add(classification11);
        doReturn(new TestClassificationQuery(classifications)).when(classificationService).createClassificationQuery();

        List<Classification> classificationList = classificationService.getClassificationTree();

        verify(classificationMapper, atLeast(2)).insert(any());
        Assert.assertEquals(2 + 1, classificationList.size());
    }

    @Test
    public void testClassificationQuery() throws NotAuthorizedException {
        doNothing().when(classificationMapper).insert(any());
        doNothing().when(taskanaEngineImpl).openConnection();
        doNothing().when(taskanaEngineImpl).returnConnection();
        Classification classification = new Classification();
        classification.setDescription("DESC");
        classificationService.addClassification(classification);
        Classification classification1 = new Classification();
        classification1.setDescription("ABC");
        classificationService.addClassification(classification1);

        List<Classification> classifications = new ArrayList<>();
        classifications.add(classification);
        classifications.add(classification1);

        doReturn(new TestClassificationQuery(classifications)).when(classificationService).createClassificationQuery();

        List<Classification> classificationDESC = classificationService.createClassificationQuery().descriptionLike("DESC").list();
        Assert.assertEquals(1, classificationDESC.size());
    }
}<|MERGE_RESOLUTION|>--- conflicted
+++ resolved
@@ -39,13 +39,9 @@
     @Mock
     ClassificationMapper classificationMapper;
 
-<<<<<<< HEAD
-=======
     @Mock
     TaskanaEngineImpl taskanaEngineImpl;
 
-
->>>>>>> 9031d44d
     @Test
     public void testAddClassification() {
         doNothing().when(classificationMapper).insert(any());
