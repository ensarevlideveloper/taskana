package pro.taskana.impl;

import static org.hamcrest.CoreMatchers.equalTo;
import static org.hamcrest.CoreMatchers.not;
import static org.hamcrest.CoreMatchers.startsWith;
import static org.junit.Assert.assertThat;
import static org.mockito.ArgumentMatchers.any;
import static org.mockito.Mockito.doNothing;
import static org.mockito.Mockito.doReturn;
import static org.mockito.Mockito.times;
import static org.mockito.Mockito.verify;
import static org.mockito.Mockito.verifyNoMoreInteractions;

import java.sql.Date;
import java.time.LocalDate;
import java.util.ArrayList;
import java.util.Arrays;
import java.util.List;

import org.junit.Before;
import org.junit.Test;
import org.junit.runner.RunWith;
import org.mockito.InjectMocks;
import org.mockito.Mock;
import org.mockito.Spy;
import org.mockito.junit.MockitoJUnitRunner;

import pro.taskana.Classification;
import pro.taskana.exceptions.ClassificationAlreadyExistException;
import pro.taskana.exceptions.ClassificationNotFoundException;
import pro.taskana.exceptions.NotAuthorizedException;
import pro.taskana.model.ClassificationImpl;
import pro.taskana.model.mappings.ClassificationMapper;

<<<<<<< HEAD
import java.sql.Date;
import java.sql.SQLException;
import java.time.LocalDate;
import java.util.ArrayList;
import java.util.List;

import static org.mockito.ArgumentMatchers.any;
import static org.mockito.Mockito.*;

=======
>>>>>>> 2e473c54
/**
 * Unit Test for ClassificationServiceImpl.
 * @author EH
 */
@RunWith(MockitoJUnitRunner.class)
public class ClassificationServiceImplTest {

    private final Date today = Date.valueOf(LocalDate.now());
    private final String idPrefixClassification = "CLI";
    @Spy
    @InjectMocks
    private ClassificationServiceImpl cutSpy;

    @Mock
    private ClassificationMapper classificationMapperMock;

    @Mock
    private TaskanaEngineImpl taskanaEngineImplMock;

    @Mock
    private ClassificationQueryImpl classificationQueryImplMock;

    @Before
    public void setup() {
        doNothing().when(taskanaEngineImplMock).openConnection();
        doNothing().when(taskanaEngineImplMock).returnConnection();
    }

    @Test
    public void testGetClassificationTree() throws NotAuthorizedException {
        List<Classification> classifications = new ArrayList<>();

        doReturn(classificationQueryImplMock).when(cutSpy).createClassificationQuery();
        doReturn(classificationQueryImplMock).when(classificationQueryImplMock).parentClassification("");
        doReturn(classificationQueryImplMock).when(classificationQueryImplMock).validUntil(ClassificationServiceImpl.CURRENT_CLASSIFICATIONS_VALID_UNTIL);
        doReturn(classifications).when(classificationQueryImplMock).list();

        List<Classification> actaulResults = cutSpy.getClassificationTree();

        verify(taskanaEngineImplMock, times(2)).openConnection();
        verify(cutSpy, times(1)).createClassificationQuery();
        verify(classificationQueryImplMock, times(1)).parentClassification("");
        verify(classificationQueryImplMock, times(1)).validUntil(ClassificationServiceImpl.CURRENT_CLASSIFICATIONS_VALID_UNTIL);
        verify(classificationQueryImplMock, times(1)).list();
        verify(taskanaEngineImplMock, times(2)).returnConnection();
        assertThat(actaulResults, equalTo(classifications));
    }

    @Test(expected = ClassificationAlreadyExistException.class)
    public void testCreateClassificationAlreadyExisting() throws ClassificationAlreadyExistException, ClassificationNotFoundException {
        Classification classification = createDummyCLassification();
        doReturn(classification).when(cutSpy).getClassification(classification.getId(), classification.getDomain());

        try {
            cutSpy.createClassification(classification);
        } catch (ClassificationAlreadyExistException e) {
            verify(taskanaEngineImplMock, times(1)).openConnection();
            verify(cutSpy, times(1)).getClassification(classification.getId(), classification.getDomain());
            verify(taskanaEngineImplMock, times(1)).returnConnection();
            verifyNoMoreInteractions(classificationMapperMock, taskanaEngineImplMock, classificationQueryImplMock);
            throw e;
        }
    }

    @Test
    public void testCreateClassificationInOwnDomain() throws ClassificationAlreadyExistException, ClassificationNotFoundException {
        Classification classification = createDummyCLassification();
        String domain = classification.getDomain();
        doReturn(null).when(cutSpy).getClassification(classification.getId(), classification.getDomain());

        cutSpy.createClassification(classification);

        verify(taskanaEngineImplMock, times(1)).openConnection();
        verify(cutSpy, times(1)).getClassification(classification.getId(), domain);
        verify(classificationMapperMock, times(2)).insert(any());
        verify(taskanaEngineImplMock, times(1)).returnConnection();
        verifyNoMoreInteractions(classificationMapperMock, taskanaEngineImplMock, classificationQueryImplMock);
        assertThat(classification.getCreated(), equalTo(today));
        assertThat(classification.getDomain(), equalTo(""));
        assertThat(classification.getValidFrom(), equalTo(today));
        assertThat(classification.getValidUntil(), equalTo(ClassificationServiceImpl.CURRENT_CLASSIFICATIONS_VALID_UNTIL));
    }

    @Test
<<<<<<< HEAD
    public void testGetClassification() throws ClassificationNotFoundException, SQLException {
        doNothing().when(classificationMapper).insert(any());
        doNothing().when(taskanaEngineImpl).openConnection();
        doNothing().when(taskanaEngineImpl).returnConnection();

        Classification classification = new Classification();
        classification.setDomain("domain");
        classificationService.addClassification(classification);

        doReturn(classification).when(classificationMapper).findByIdAndDomain(any(), any(), any());

        Classification test = classificationService.getClassification(classification.getId(), "domain");
        Assert.assertEquals("domain", test.getDomain());
    }

    @Test
    public void testFindAllClassifications() throws NotAuthorizedException {
        doNothing().when(classificationMapper).insert(any());
        doNothing().when(taskanaEngineImpl).openConnection();
        doNothing().when(taskanaEngineImpl).returnConnection();

        // insert Classifications
        Classification classification0 = new Classification();
        classificationService.addClassification(classification0);
        Classification classification1 = new Classification();
        classificationService.addClassification(classification1);
        Classification classification2 = new Classification();
        classification2.setParentClassificationId(classification0.getId());
        classificationService.addClassification(classification2);

        //update Classification1
        Classification classification11 = new Classification();
        classification11.setId(classification1.getId());
        when(classificationMapper.findByIdAndDomain(any(), any(), any())).thenReturn(classification1);
        classificationService.updateClassification(classification11);
=======
    public void testCreateClassificationAsRoot() throws ClassificationAlreadyExistException, ClassificationNotFoundException {
        Classification classification = createDummyCLassification();
        classification.setDomain("");
        doReturn(null).when(cutSpy).getClassification(classification.getId(), classification.getDomain());
>>>>>>> 2e473c54

        cutSpy.createClassification(classification);

        verify(taskanaEngineImplMock, times(1)).openConnection();
        verify(cutSpy, times(1)).getClassification(classification.getId(), classification.getDomain());
        verify(classificationMapperMock, times(1)).insert((ClassificationImpl) classification);
        verify(taskanaEngineImplMock, times(1)).returnConnection();
        verifyNoMoreInteractions(classificationMapperMock, taskanaEngineImplMock, classificationQueryImplMock);
        assertThat(classification.getCreated(), equalTo(today));
        assertThat(classification.getDomain(), equalTo(""));
        assertThat(classification.getValidFrom(), equalTo(today));
        assertThat(classification.getValidUntil(), equalTo(ClassificationServiceImpl.CURRENT_CLASSIFICATIONS_VALID_UNTIL));
    }

    @Test
    public void testUpdateClassificationAtNewDomain() throws ClassificationNotFoundException {
        Classification classification = createDummyCLassification();
        Classification oldClassification = createDummyCLassification();
        oldClassification.setDomain("");
        doReturn(oldClassification).when(cutSpy).getClassification(classification.getId(), classification.getDomain());

        cutSpy.updateClassification(classification);

        verify(taskanaEngineImplMock, times(1)).openConnection();
        verify(cutSpy, times(1)).getClassification(classification.getId(), classification.getDomain());
        verify(classificationMapperMock, times(1)).insert((ClassificationImpl) classification);
        verify(taskanaEngineImplMock, times(1)).returnConnection();
        verifyNoMoreInteractions(classificationMapperMock, taskanaEngineImplMock, classificationQueryImplMock);
        assertThat(classification.getCreated(), equalTo(today));
        assertThat(classification.getValidFrom(), equalTo(today));
        assertThat(classification.getValidUntil(), equalTo(ClassificationServiceImpl.CURRENT_CLASSIFICATIONS_VALID_UNTIL));
    }

    @Test
    public void testUpdateClassificationAtSameDomain() throws ClassificationNotFoundException {
        Classification classification = createDummyCLassification();
        ClassificationImpl oldClassification = (ClassificationImpl) createDummyCLassification();
        oldClassification.setValidUntil(Date.valueOf(LocalDate.now()));
        Date yesterday = Date.valueOf(LocalDate.now().minusDays(1));
        doReturn(oldClassification).when(cutSpy).getClassification(classification.getId(), classification.getDomain());

        cutSpy.updateClassification(classification);

        verify(taskanaEngineImplMock, times(1)).openConnection();
        verify(cutSpy, times(1)).getClassification(classification.getId(), classification.getDomain());
        verify(classificationMapperMock, times(1)).update(oldClassification);
        verify(classificationMapperMock, times(1)).insert((ClassificationImpl) classification);
        verify(taskanaEngineImplMock, times(1)).returnConnection();
        verifyNoMoreInteractions(classificationMapperMock, taskanaEngineImplMock, classificationQueryImplMock);
        assertThat(oldClassification.getValidUntil(), equalTo(yesterday));
    }

    @Test
    public void testGetAllClassificationWithId() {
        Classification dummyClassification = createDummyCLassification();
        List<ClassificationImpl> classificationImpls = Arrays.asList(createDummyCLassificationImpl(), createDummyCLassificationImpl());
        doReturn(classificationImpls).when(classificationMapperMock).getAllClassificationsWithId(dummyClassification.getId(), dummyClassification.getDomain());

        List<Classification> actualResults = cutSpy.getAllClassificationsWithId(dummyClassification.getId(), dummyClassification.getDomain());

        verify(taskanaEngineImplMock, times(1)).openConnection();
        verify(classificationMapperMock, times(1)).getAllClassificationsWithId(dummyClassification.getId(), dummyClassification.getDomain());
        verify(taskanaEngineImplMock, times(1)).returnConnection();
        verifyNoMoreInteractions(classificationMapperMock, taskanaEngineImplMock, classificationQueryImplMock);
        assertThat(actualResults.size(), equalTo(classificationImpls.size()));
    }

    @Test
    public void testGetClassificationFromChildDomain() throws ClassificationNotFoundException {
        Classification expectedClassification = createDummyCLassification();
        doReturn(expectedClassification).when(classificationMapperMock)
                                    .findByIdAndDomain(expectedClassification.getId(), expectedClassification.getDomain(), ClassificationServiceImpl.CURRENT_CLASSIFICATIONS_VALID_UNTIL);

        Classification actualClassification = cutSpy.getClassification(expectedClassification.getId(), expectedClassification.getDomain());

        verify(taskanaEngineImplMock, times(1)).openConnection();
        verify(classificationMapperMock, times(1)).findByIdAndDomain(expectedClassification.getId(), expectedClassification.getDomain(), ClassificationServiceImpl.CURRENT_CLASSIFICATIONS_VALID_UNTIL);
        verify(taskanaEngineImplMock, times(1)).returnConnection();
        verifyNoMoreInteractions(classificationMapperMock, taskanaEngineImplMock, classificationQueryImplMock);
        assertThat(actualClassification, equalTo(expectedClassification));
    }

    @Test
    public void testGetClassificationFromRootDomain() throws ClassificationNotFoundException {
        Classification classification = createDummyCLassification();
        Classification expectedClassification = createDummyCLassification();
        expectedClassification.setDomain("");
        doReturn(null).when(classificationMapperMock)
                                    .findByIdAndDomain(classification.getId(), classification.getDomain(), ClassificationServiceImpl.CURRENT_CLASSIFICATIONS_VALID_UNTIL);
        doReturn(expectedClassification).when(classificationMapperMock)
                                    .findByIdAndDomain(expectedClassification.getId(), expectedClassification.getDomain(), ClassificationServiceImpl.CURRENT_CLASSIFICATIONS_VALID_UNTIL);

        Classification actualClassification = cutSpy.getClassification(classification.getId(), classification.getDomain());

        verify(taskanaEngineImplMock, times(1)).openConnection();
        verify(classificationMapperMock, times(1)).findByIdAndDomain(classification.getId(), classification.getDomain(), ClassificationServiceImpl.CURRENT_CLASSIFICATIONS_VALID_UNTIL);
        verify(classificationMapperMock, times(1)).findByIdAndDomain(expectedClassification.getId(), "", ClassificationServiceImpl.CURRENT_CLASSIFICATIONS_VALID_UNTIL);
        verify(taskanaEngineImplMock, times(1)).returnConnection();
        verifyNoMoreInteractions(classificationMapperMock, taskanaEngineImplMock, classificationQueryImplMock);
        assertThat(actualClassification, equalTo(expectedClassification));
    }

    @Test
    public void testCreateClassificationQuery() {
        cutSpy.createClassificationQuery();
        verifyNoMoreInteractions(classificationMapperMock, taskanaEngineImplMock, classificationQueryImplMock);
    }

    @Test
    public void testNewClassification() {
        Classification actualResult = cutSpy.newClassification();

        verifyNoMoreInteractions(classificationMapperMock, taskanaEngineImplMock, classificationQueryImplMock);
        assertThat(actualResult.getId(), not(equalTo(null)));
        assertThat(actualResult.getId(), startsWith(idPrefixClassification));
        assertThat(actualResult.getCreated(), equalTo(today));
        assertThat(actualResult.getParentClassificationId(), equalTo(""));
        assertThat(actualResult.getDomain(), equalTo(""));
        assertThat(actualResult.getValidFrom(), equalTo(today));
        assertThat(actualResult.getValidUntil(), equalTo(ClassificationServiceImpl.CURRENT_CLASSIFICATIONS_VALID_UNTIL));
    }

    private Classification createDummyCLassification() {
        ClassificationImpl classificationImpl = new ClassificationImpl();
        classificationImpl.setDescription("A DUMMY FOR TESTING A SERVICE");
        classificationImpl.setName("SERVICE-DUMMY");
        classificationImpl.setDomain("test-domain");
        classificationImpl.setServiceLevel("P2D");
        classificationImpl.setId("ID: 1");
        classificationImpl.setParentClassificationId("");
        return (Classification) classificationImpl;
    }

    private ClassificationImpl createDummyCLassificationImpl() {
        return (ClassificationImpl) createDummyCLassification();
    }
}<|MERGE_RESOLUTION|>--- conflicted
+++ resolved
@@ -32,18 +32,6 @@
 import pro.taskana.model.ClassificationImpl;
 import pro.taskana.model.mappings.ClassificationMapper;
 
-<<<<<<< HEAD
-import java.sql.Date;
-import java.sql.SQLException;
-import java.time.LocalDate;
-import java.util.ArrayList;
-import java.util.List;
-
-import static org.mockito.ArgumentMatchers.any;
-import static org.mockito.Mockito.*;
-
-=======
->>>>>>> 2e473c54
 /**
  * Unit Test for ClassificationServiceImpl.
  * @author EH
@@ -128,48 +116,10 @@
     }
 
     @Test
-<<<<<<< HEAD
-    public void testGetClassification() throws ClassificationNotFoundException, SQLException {
-        doNothing().when(classificationMapper).insert(any());
-        doNothing().when(taskanaEngineImpl).openConnection();
-        doNothing().when(taskanaEngineImpl).returnConnection();
-
-        Classification classification = new Classification();
-        classification.setDomain("domain");
-        classificationService.addClassification(classification);
-
-        doReturn(classification).when(classificationMapper).findByIdAndDomain(any(), any(), any());
-
-        Classification test = classificationService.getClassification(classification.getId(), "domain");
-        Assert.assertEquals("domain", test.getDomain());
-    }
-
-    @Test
-    public void testFindAllClassifications() throws NotAuthorizedException {
-        doNothing().when(classificationMapper).insert(any());
-        doNothing().when(taskanaEngineImpl).openConnection();
-        doNothing().when(taskanaEngineImpl).returnConnection();
-
-        // insert Classifications
-        Classification classification0 = new Classification();
-        classificationService.addClassification(classification0);
-        Classification classification1 = new Classification();
-        classificationService.addClassification(classification1);
-        Classification classification2 = new Classification();
-        classification2.setParentClassificationId(classification0.getId());
-        classificationService.addClassification(classification2);
-
-        //update Classification1
-        Classification classification11 = new Classification();
-        classification11.setId(classification1.getId());
-        when(classificationMapper.findByIdAndDomain(any(), any(), any())).thenReturn(classification1);
-        classificationService.updateClassification(classification11);
-=======
     public void testCreateClassificationAsRoot() throws ClassificationAlreadyExistException, ClassificationNotFoundException {
         Classification classification = createDummyCLassification();
         classification.setDomain("");
         doReturn(null).when(cutSpy).getClassification(classification.getId(), classification.getDomain());
->>>>>>> 2e473c54
 
         cutSpy.createClassification(classification);
 
