--- conflicted
+++ resolved
@@ -37,26 +37,9 @@
 import pro.taskana.impl.*;
 import pro.taskana.impl.configuration.DBCleaner;
 import pro.taskana.impl.configuration.TaskanaEngineConfigurationTest;
-<<<<<<< HEAD
-import pro.taskana.model.Classification;
-import pro.taskana.model.ObjectReference;
-import pro.taskana.model.Task;
-import pro.taskana.model.TaskState;
-import pro.taskana.model.Workbasket;
+import pro.taskana.model.*;
 import pro.taskana.security.GroupPrincipal;
 import pro.taskana.security.UserPrincipal;
-=======
-import pro.taskana.model.*;
-
-import javax.security.auth.login.LoginException;
-import javax.sql.DataSource;
-import java.io.FileNotFoundException;
-import java.sql.Connection;
-import java.sql.SQLException;
-import java.sql.Timestamp;
-import java.time.LocalDateTime;
-import java.util.List;
->>>>>>> e18600c8
 
 /**
  * Integration Test for TaskServiceImpl transactions with connection management mode EXPLICIT.
@@ -109,7 +92,6 @@
     }
 
     @Test
-<<<<<<< HEAD
     public void testTaskService() throws Throwable {
         try {
             Subject.doAs(subject, new PrivilegedExceptionAction<Object>() {
@@ -125,9 +107,6 @@
     }
 
     public void do_testTaskService() throws FileNotFoundException, SQLException, TaskNotFoundException, NotAuthorizedException, WorkbasketNotFoundException, ClassificationNotFoundException {
-=======
-    public void testStart() throws FileNotFoundException, SQLException, TaskNotFoundException, NotAuthorizedException, WorkbasketNotFoundException, ClassificationNotFoundException {
->>>>>>> e18600c8
         Connection connection = dataSource.getConnection();
         taskanaEngineImpl.setConnection(connection);
 
@@ -143,7 +122,6 @@
     }
 
     @Test(expected = TaskNotFoundException.class)
-<<<<<<< HEAD
     public void testStartTransactionFail() throws TaskNotFoundException {
         try {
             Subject.doAs(subject, new PrivilegedExceptionAction<Object>() {
@@ -162,9 +140,6 @@
     }
 
     public void do_testStartTransactionFail()
-=======
-    public void testStartTransactionFail()
->>>>>>> e18600c8
             throws FileNotFoundException, SQLException, TaskNotFoundException, NotAuthorizedException, WorkbasketNotFoundException, ClassificationNotFoundException {
         Connection connection = dataSource.getConnection();
         taskanaEngineImpl.setConnection(connection);
@@ -172,10 +147,7 @@
 
         Workbasket workbasket = new Workbasket();
         workbasket.setName("workbasket");
-<<<<<<< HEAD
         workbasket.setId("1"); // set id manually for authorization tests
-=======
->>>>>>> e18600c8
         Classification classification = new Classification();
         taskanaEngine.getWorkbasketService().createWorkbasket(workbasket);
         taskanaEngine.getClassificationService().addClassification(classification);
@@ -195,7 +167,6 @@
     }
 
     @Test
-<<<<<<< HEAD
     public void testCreateTaskInTaskanaWithDefaultDb() throws Throwable {
         try {
             Subject.doAs(subject, new PrivilegedExceptionAction<Object>() {
@@ -211,9 +182,6 @@
     }
 
     public void do_testCreateTaskInTaskanaWithDefaultDb()
-=======
-    public void testCreateTaskInTaskanaWithDefaultDb()
->>>>>>> e18600c8
             throws FileNotFoundException, SQLException, TaskNotFoundException, NotAuthorizedException, WorkbasketNotFoundException, ClassificationNotFoundException {
         DataSource ds = TaskanaEngineConfiguration.createDefaultDataSource();
         TaskanaEngineConfiguration taskanaEngineConfiguration = new TaskanaEngineConfiguration(ds, false, false);
@@ -243,7 +211,6 @@
     }
 
     @Test
-<<<<<<< HEAD
     public void testCreateTaskWithPlannedAndName() throws Throwable {
         try {
             Subject.doAs(subject, new PrivilegedExceptionAction<Object>() {
@@ -259,9 +226,6 @@
     }
 
     public void do_testCreateTaskWithPlannedAndName() throws SQLException, NotAuthorizedException, WorkbasketNotFoundException, ClassificationNotFoundException {
-=======
-    public void testCreateTaskWithPlannedAndName() throws SQLException, NotAuthorizedException, WorkbasketNotFoundException, ClassificationNotFoundException {
->>>>>>> e18600c8
         Connection connection = dataSource.getConnection();
         taskanaEngineImpl.setConnection(connection);
 
@@ -307,7 +271,6 @@
 
     @Test(expected = WorkbasketNotFoundException.class)
     public void createTaskShouldThrowWorkbasketNotFoundException() throws NotAuthorizedException, WorkbasketNotFoundException, ClassificationNotFoundException, SQLException {
-<<<<<<< HEAD
         try {
             Subject.doAs(subject, new PrivilegedExceptionAction<Object>() {
                 public Object run() throws NotAuthorizedException, SQLException, WorkbasketNotFoundException, ClassificationNotFoundException {
@@ -325,17 +288,11 @@
     }
 
     public void do_createTaskShouldThrowWorkbasketNotFoundException() throws NotAuthorizedException, WorkbasketNotFoundException, ClassificationNotFoundException, SQLException {
-=======
->>>>>>> e18600c8
         Connection connection = dataSource.getConnection();
         taskanaEngineImpl.setConnection(connection);
 
         Task test = this.generateDummyTask();
-<<<<<<< HEAD
         test.setWorkbasketId("2");
-=======
-        test.setWorkbasketId("1");
->>>>>>> e18600c8
         taskServiceImpl.createTask(test);
     }
 
@@ -364,7 +321,6 @@
         Task test = this.generateDummyTask();
         test.setClassification(new Classification());
         taskServiceImpl.createTask(test);
-<<<<<<< HEAD
     }
 
     @Test
@@ -383,22 +339,12 @@
     }
 
     public void do_should_ReturnList_when_BuilderIsUsed() throws SQLException, NotAuthorizedException, WorkbasketNotFoundException, ClassificationNotFoundException {
-=======
-    }
-
-    @Test
-    public void should_ReturnList_when_BuilderIsUsed() throws SQLException, NotAuthorizedException, WorkbasketNotFoundException, ClassificationNotFoundException {
->>>>>>> e18600c8
-
         Connection connection = dataSource.getConnection();
         taskanaEngineImpl.setConnection(connection);
 
         Workbasket workbasket = new Workbasket();
         workbasket.setName("workbasket");
-<<<<<<< HEAD
         workbasket.setId("1"); // set id manually for authorization tests
-=======
->>>>>>> e18600c8
         Classification classification = new Classification();
         taskanaEngine.getWorkbasketService().createWorkbasket(workbasket);
         taskanaEngine.getClassificationService().addClassification(classification);
@@ -430,10 +376,7 @@
     private Task generateDummyTask() {
         Workbasket workbasket = new Workbasket();
         workbasket.setName("wb");
-<<<<<<< HEAD
         workbasket.setId("1"); // set id manually for authorization tests
-=======
->>>>>>> e18600c8
         taskanaEngine.getWorkbasketService().createWorkbasket(workbasket);
 
         Classification classification = new Classification();
