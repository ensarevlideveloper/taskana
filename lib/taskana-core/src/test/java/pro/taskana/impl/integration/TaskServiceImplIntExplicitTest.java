package pro.taskana.impl.integration;

import java.io.FileNotFoundException;
import java.sql.Connection;
import java.sql.SQLException;
import java.sql.Timestamp;
import java.time.LocalDateTime;
import java.util.List;

import javax.security.auth.login.LoginException;
import javax.sql.DataSource;

import org.h2.store.fs.FileUtils;
import org.junit.After;
import org.junit.AfterClass;
import org.junit.Assert;
import org.junit.Before;
import org.junit.BeforeClass;
import org.junit.Test;

import pro.taskana.Classification;
import pro.taskana.ClassificationQuery;
import pro.taskana.ObjectReferenceQuery;
import pro.taskana.TaskanaEngine;
import pro.taskana.TaskanaEngine.ConnectionManagementMode;
import pro.taskana.configuration.TaskanaEngineConfiguration;
import pro.taskana.exceptions.ClassificationAlreadyExistException;
import pro.taskana.exceptions.ClassificationNotFoundException;
import pro.taskana.exceptions.NotAuthorizedException;
import pro.taskana.exceptions.TaskNotFoundException;
import pro.taskana.exceptions.WorkbasketNotFoundException;
<<<<<<< HEAD
import pro.taskana.impl.*;
import pro.taskana.impl.configuration.DBCleaner;
import pro.taskana.impl.configuration.TaskanaEngineConfigurationTest;
import pro.taskana.model.*;

import javax.security.auth.login.LoginException;
import javax.sql.DataSource;
import java.io.FileNotFoundException;
import java.sql.Connection;
import java.sql.SQLException;
import java.sql.Timestamp;
import java.time.LocalDateTime;
import java.util.List;
=======
import pro.taskana.impl.ClassificationQueryImpl;
import pro.taskana.impl.ClassificationServiceImpl;
import pro.taskana.impl.ObjectReferenceQueryImpl;
import pro.taskana.impl.TaskServiceImpl;
import pro.taskana.impl.TaskanaEngineImpl;
import pro.taskana.impl.WorkbasketServiceImpl;
import pro.taskana.impl.configuration.DBCleaner;
import pro.taskana.impl.configuration.TaskanaEngineConfigurationTest;
import pro.taskana.model.ClassificationImpl;
import pro.taskana.model.ObjectReference;
import pro.taskana.model.Task;
import pro.taskana.model.TaskState;
import pro.taskana.model.Workbasket;
>>>>>>> 2e473c54

/**
 * Integration Test for TaskServiceImpl transactions with connection management mode EXPLICIT.
 * @author EH
 */
public class TaskServiceImplIntExplicitTest {

    private DataSource dataSource;
    private TaskServiceImpl taskServiceImpl;
    private TaskanaEngineConfiguration taskanaEngineConfiguration;
    private TaskanaEngine taskanaEngine;
    private TaskanaEngineImpl taskanaEngineImpl;

    @BeforeClass
    public static void resetDb() throws SQLException {
        DataSource ds = TaskanaEngineConfigurationTest.getDataSource();
        DBCleaner cleaner = new DBCleaner();
        cleaner.clearDb(ds, true);
    }

    @Before
    public void setup() throws FileNotFoundException, SQLException, LoginException {
        dataSource = TaskanaEngineConfigurationTest.getDataSource();
        taskanaEngineConfiguration = new TaskanaEngineConfiguration(dataSource, false, false);
        taskanaEngine = taskanaEngineConfiguration.buildTaskanaEngine();
        taskServiceImpl = (TaskServiceImpl) taskanaEngine.getTaskService();
        taskanaEngineImpl = (TaskanaEngineImpl) taskanaEngine;
        taskanaEngineImpl.setConnectionManagementMode(ConnectionManagementMode.EXPLICIT);
        DBCleaner cleaner = new DBCleaner();
        cleaner.clearDb(dataSource, false);
    }

    @Test
<<<<<<< HEAD
    public void testStart() throws FileNotFoundException, SQLException, TaskNotFoundException, NotAuthorizedException, WorkbasketNotFoundException, ClassificationNotFoundException {
=======
    public void testStart() throws FileNotFoundException, SQLException, TaskNotFoundException, NotAuthorizedException, WorkbasketNotFoundException, ClassificationNotFoundException, ClassificationAlreadyExistException {
>>>>>>> 2e473c54
        Connection connection = dataSource.getConnection();
        taskanaEngineImpl.setConnection(connection);

        Task task = this.generateDummyTask();
        task = taskServiceImpl.createTask(task);
        connection.commit();  // needed so that the change is visible in the other session

        TaskanaEngine te2 = taskanaEngineConfiguration.buildTaskanaEngine();
        TaskServiceImpl taskServiceImpl2 = (TaskServiceImpl) te2.getTaskService();
        Task resultTask = taskServiceImpl2.getTaskById(task.getId());
        Assert.assertNotNull(resultTask);
        connection.commit();
    }

    @Test(expected = TaskNotFoundException.class)
    public void testStartTransactionFail()
<<<<<<< HEAD
            throws FileNotFoundException, SQLException, TaskNotFoundException, NotAuthorizedException, WorkbasketNotFoundException, ClassificationNotFoundException {
=======
            throws FileNotFoundException, SQLException, TaskNotFoundException, NotAuthorizedException, WorkbasketNotFoundException, ClassificationNotFoundException, ClassificationAlreadyExistException {
>>>>>>> 2e473c54
        Connection connection = dataSource.getConnection();
        taskanaEngineImpl.setConnection(connection);
//        taskServiceImpl = (TaskServiceImpl) taskanaEngine.getTaskService();

        Workbasket workbasket = new Workbasket();
        workbasket.setName("workbasket");
<<<<<<< HEAD
        Classification classification = new Classification();
        taskanaEngine.getWorkbasketService().createWorkbasket(workbasket);
        taskanaEngine.getClassificationService().addClassification(classification);
=======
        Classification classification = (Classification) new ClassificationImpl();
        taskanaEngine.getWorkbasketService().createWorkbasket(workbasket);
        taskanaEngine.getClassificationService().createClassification(classification);
>>>>>>> 2e473c54

        Task task = new Task();
        task.setName("Unit Test Task");
        task.setWorkbasketId(workbasket.getId());
        task.setClassification(classification);
        task = taskServiceImpl.createTask(task);
        connection.commit();
        taskServiceImpl.getTaskById(workbasket.getId());

        TaskanaEngineImpl te2 = (TaskanaEngineImpl) taskanaEngineConfiguration.buildTaskanaEngine();
        TaskServiceImpl taskServiceImpl2 = (TaskServiceImpl) te2.getTaskService();
        taskServiceImpl2.getTaskById(workbasket.getId());
        connection.commit();
    }

    @Test
    public void testCreateTaskInTaskanaWithDefaultDb()
<<<<<<< HEAD
            throws FileNotFoundException, SQLException, TaskNotFoundException, NotAuthorizedException, WorkbasketNotFoundException, ClassificationNotFoundException {
=======
            throws FileNotFoundException, SQLException, TaskNotFoundException, NotAuthorizedException, WorkbasketNotFoundException, ClassificationNotFoundException, ClassificationAlreadyExistException {
>>>>>>> 2e473c54
        DataSource ds = TaskanaEngineConfiguration.createDefaultDataSource();
        TaskanaEngineConfiguration taskanaEngineConfiguration = new TaskanaEngineConfiguration(ds, false, false);
        TaskanaEngine te = taskanaEngineConfiguration.buildTaskanaEngine();
        Connection connection = ds.getConnection();
        te.setConnection(connection);
        TaskServiceImpl taskServiceImpl = (TaskServiceImpl) te.getTaskService();
        WorkbasketServiceImpl workbasketServiceImpl = (WorkbasketServiceImpl) te.getWorkbasketService();
        ClassificationServiceImpl classificationServiceImpl = (ClassificationServiceImpl) te.getClassificationService();

        Workbasket workbasket = new Workbasket();
        workbasket.setName("workbasket");
<<<<<<< HEAD
        Classification classification = new Classification();
        workbasketServiceImpl.createWorkbasket(workbasket);
        classificationServiceImpl.addClassification(classification);
=======
        Classification classification = (Classification) new ClassificationImpl();
        workbasketServiceImpl.createWorkbasket(workbasket);
        classificationServiceImpl.createClassification(classification);
>>>>>>> 2e473c54

        Task task = new Task();
        task.setName("Unit Test Task");
        task.setWorkbasketId(workbasket.getId());
        task.setClassification(classification);
        task = taskServiceImpl.createTask(task);

        Assert.assertNotNull(task);
        Assert.assertNotNull(task.getId());
        connection.commit();
        te.setConnection(null);
    }

    @Test
<<<<<<< HEAD
    public void testCreateTaskWithPlannedAndName() throws SQLException, NotAuthorizedException, WorkbasketNotFoundException, ClassificationNotFoundException {
        Connection connection = dataSource.getConnection();
        taskanaEngineImpl.setConnection(connection);

        Classification classification = new Classification();
=======
    public void testCreateTaskWithPlannedAndName() throws SQLException, NotAuthorizedException, WorkbasketNotFoundException, ClassificationNotFoundException, ClassificationAlreadyExistException {
        Connection connection = dataSource.getConnection();
        taskanaEngineImpl.setConnection(connection);

        Classification classification = (Classification) new ClassificationImpl();
>>>>>>> 2e473c54
        classification.setCategory("MANUAL");
        classification.setName("classification name");
        classification.setServiceLevel("P1D");
        taskanaEngine.getClassificationService().createClassification(classification);

        ObjectReference objectReference = new ObjectReference();
        objectReference.setCompany("Novatec");
        objectReference.setSystem("System");
        objectReference.setSystemInstance("2");
        objectReference.setValue("4444");
        objectReference.setType("type");

        Timestamp tomorrow = Timestamp.valueOf(LocalDateTime.now().plusDays(1));

        Task test = this.generateDummyTask();
        test.setClassification(classification);
        test.setName("Name");
        test.setPrimaryObjRef(objectReference);
        test.setPlanned(tomorrow);
        test = taskServiceImpl.createTask(test);

        Assert.assertNotEquals(test.getPlanned(), test.getCreated());
        Assert.assertNotNull(test.getDue());

        Task test2 = new Task();
        test2.setWorkbasketId(test.getWorkbasketId());
        test2.setClassification(classification);
        test2.setPrimaryObjRef(objectReference);
        test2.setDescription("desc");
        taskServiceImpl.createTask(test2);

        Assert.assertEquals(test2.getPlanned(), test2.getCreated());
        Assert.assertTrue(test2.getName().equals(classification.getName()));

        Assert.assertEquals(test.getClassification().getId(), test2.getClassification().getId());
        Assert.assertTrue(test.getDue().after(test2.getDue()));
        Assert.assertFalse(test.getName().equals(test2.getName()));
    }

    @Test(expected = WorkbasketNotFoundException.class)
<<<<<<< HEAD
    public void createTaskShouldThrowWorkbasketNotFoundException() throws NotAuthorizedException, WorkbasketNotFoundException, ClassificationNotFoundException, SQLException {
=======
    public void createTaskShouldThrowWorkbasketNotFoundException() throws NotAuthorizedException, WorkbasketNotFoundException, ClassificationNotFoundException, SQLException, ClassificationAlreadyExistException {
>>>>>>> 2e473c54
        Connection connection = dataSource.getConnection();
        taskanaEngineImpl.setConnection(connection);

        Task test = this.generateDummyTask();
        test.setWorkbasketId("1");
        taskServiceImpl.createTask(test);
    }

    @Test(expected = ClassificationNotFoundException.class)
    public void createManualTaskShouldThrowClassificationNotFoundException() throws NotAuthorizedException, WorkbasketNotFoundException, ClassificationNotFoundException, SQLException, ClassificationAlreadyExistException {
        Connection connection = dataSource.getConnection();
        taskanaEngineImpl.setConnection(connection);

        Task test = this.generateDummyTask();
<<<<<<< HEAD
        test.setClassification(new Classification());
=======
        test.setClassification(new ClassificationImpl());
>>>>>>> 2e473c54
        taskServiceImpl.createTask(test);
    }

    @Test
<<<<<<< HEAD
    public void should_ReturnList_when_BuilderIsUsed() throws SQLException, NotAuthorizedException, WorkbasketNotFoundException, ClassificationNotFoundException {
=======
    public void should_ReturnList_when_BuilderIsUsed() throws SQLException, NotAuthorizedException, WorkbasketNotFoundException, ClassificationNotFoundException, ClassificationAlreadyExistException {
>>>>>>> 2e473c54

        Connection connection = dataSource.getConnection();
        taskanaEngineImpl.setConnection(connection);

        Workbasket workbasket = new Workbasket();
        workbasket.setName("workbasket");
<<<<<<< HEAD
        Classification classification = new Classification();
        taskanaEngine.getWorkbasketService().createWorkbasket(workbasket);
        taskanaEngine.getClassificationService().addClassification(classification);
=======
        Classification classification = (Classification) new ClassificationImpl();
        taskanaEngine.getWorkbasketService().createWorkbasket(workbasket);
        taskanaEngine.getClassificationService().createClassification(classification);
>>>>>>> 2e473c54

        Task task = new Task();
        task.setName("Unit Test Task");
        task.setWorkbasketId(workbasket.getId());
        task.setClassification(classification);
        task = taskServiceImpl.createTask(task);

        TaskanaEngineImpl taskanaEngineImpl = (TaskanaEngineImpl) taskanaEngine;
        ClassificationQuery classificationQuery = new ClassificationQueryImpl(taskanaEngineImpl)
                .parentClassification("pId1", "pId2").category("cat1", "cat2").type("oneType").name("1Name", "name2")
                .descriptionLike("my desc").priority(1, 2, 1).serviceLevel("me", "and", "you");

        ObjectReferenceQuery objectReferenceQuery = new ObjectReferenceQueryImpl(taskanaEngineImpl)
                .company("first comp", "sonstwo gmbh").system("sys").type("type1", "type2")
                .systemInstance("sysInst1", "sysInst2").value("val1", "val2", "val3");

        List<Task> results = taskServiceImpl.createTaskQuery().name("bla", "test").descriptionLike("test")
                .priority(1, 2, 2).state(TaskState.CLAIMED).workbasketId("asd", "asdasdasd")
                .owner("test", "test2", "bla").customFields("test").classification(classificationQuery)
                .objectReference(objectReferenceQuery).list();

        Assert.assertEquals(0, results.size());
        connection.commit();
    }

<<<<<<< HEAD
    private Task generateDummyTask() {
=======
    private Task generateDummyTask() throws ClassificationAlreadyExistException {
>>>>>>> 2e473c54
        Workbasket workbasket = new Workbasket();
        workbasket.setName("wb");
        taskanaEngine.getWorkbasketService().createWorkbasket(workbasket);

<<<<<<< HEAD
        Classification classification = new Classification();
        taskanaEngine.getClassificationService().addClassification(classification);
=======
        Classification classification = (Classification) new ClassificationImpl();
        taskanaEngine.getClassificationService().createClassification(classification);
>>>>>>> 2e473c54

        Task task = new Task();
        task.setWorkbasketId(workbasket.getId());
        task.setClassification(classification);
        return task;
    }

    @After
    public void cleanUp() {
        taskanaEngineImpl.setConnection(null);
    }

    @AfterClass
    public static void cleanUpClass() {
        FileUtils.deleteRecursive("~/data", true);
    }
}<|MERGE_RESOLUTION|>--- conflicted
+++ resolved
@@ -29,21 +29,6 @@
 import pro.taskana.exceptions.NotAuthorizedException;
 import pro.taskana.exceptions.TaskNotFoundException;
 import pro.taskana.exceptions.WorkbasketNotFoundException;
-<<<<<<< HEAD
-import pro.taskana.impl.*;
-import pro.taskana.impl.configuration.DBCleaner;
-import pro.taskana.impl.configuration.TaskanaEngineConfigurationTest;
-import pro.taskana.model.*;
-
-import javax.security.auth.login.LoginException;
-import javax.sql.DataSource;
-import java.io.FileNotFoundException;
-import java.sql.Connection;
-import java.sql.SQLException;
-import java.sql.Timestamp;
-import java.time.LocalDateTime;
-import java.util.List;
-=======
 import pro.taskana.impl.ClassificationQueryImpl;
 import pro.taskana.impl.ClassificationServiceImpl;
 import pro.taskana.impl.ObjectReferenceQueryImpl;
@@ -57,7 +42,6 @@
 import pro.taskana.model.Task;
 import pro.taskana.model.TaskState;
 import pro.taskana.model.Workbasket;
->>>>>>> 2e473c54
 
 /**
  * Integration Test for TaskServiceImpl transactions with connection management mode EXPLICIT.
@@ -91,11 +75,7 @@
     }
 
     @Test
-<<<<<<< HEAD
-    public void testStart() throws FileNotFoundException, SQLException, TaskNotFoundException, NotAuthorizedException, WorkbasketNotFoundException, ClassificationNotFoundException {
-=======
     public void testStart() throws FileNotFoundException, SQLException, TaskNotFoundException, NotAuthorizedException, WorkbasketNotFoundException, ClassificationNotFoundException, ClassificationAlreadyExistException {
->>>>>>> 2e473c54
         Connection connection = dataSource.getConnection();
         taskanaEngineImpl.setConnection(connection);
 
@@ -112,26 +92,16 @@
 
     @Test(expected = TaskNotFoundException.class)
     public void testStartTransactionFail()
-<<<<<<< HEAD
-            throws FileNotFoundException, SQLException, TaskNotFoundException, NotAuthorizedException, WorkbasketNotFoundException, ClassificationNotFoundException {
-=======
             throws FileNotFoundException, SQLException, TaskNotFoundException, NotAuthorizedException, WorkbasketNotFoundException, ClassificationNotFoundException, ClassificationAlreadyExistException {
->>>>>>> 2e473c54
         Connection connection = dataSource.getConnection();
         taskanaEngineImpl.setConnection(connection);
 //        taskServiceImpl = (TaskServiceImpl) taskanaEngine.getTaskService();
 
         Workbasket workbasket = new Workbasket();
         workbasket.setName("workbasket");
-<<<<<<< HEAD
-        Classification classification = new Classification();
+        Classification classification = (Classification) new ClassificationImpl();
         taskanaEngine.getWorkbasketService().createWorkbasket(workbasket);
-        taskanaEngine.getClassificationService().addClassification(classification);
-=======
-        Classification classification = (Classification) new ClassificationImpl();
-        taskanaEngine.getWorkbasketService().createWorkbasket(workbasket);
-        taskanaEngine.getClassificationService().createClassification(classification);
->>>>>>> 2e473c54
+        taskanaEngine.getClassificationService().createClassification(classification);
 
         Task task = new Task();
         task.setName("Unit Test Task");
@@ -149,11 +119,7 @@
 
     @Test
     public void testCreateTaskInTaskanaWithDefaultDb()
-<<<<<<< HEAD
-            throws FileNotFoundException, SQLException, TaskNotFoundException, NotAuthorizedException, WorkbasketNotFoundException, ClassificationNotFoundException {
-=======
             throws FileNotFoundException, SQLException, TaskNotFoundException, NotAuthorizedException, WorkbasketNotFoundException, ClassificationNotFoundException, ClassificationAlreadyExistException {
->>>>>>> 2e473c54
         DataSource ds = TaskanaEngineConfiguration.createDefaultDataSource();
         TaskanaEngineConfiguration taskanaEngineConfiguration = new TaskanaEngineConfiguration(ds, false, false);
         TaskanaEngine te = taskanaEngineConfiguration.buildTaskanaEngine();
@@ -165,15 +131,9 @@
 
         Workbasket workbasket = new Workbasket();
         workbasket.setName("workbasket");
-<<<<<<< HEAD
-        Classification classification = new Classification();
-        workbasketServiceImpl.createWorkbasket(workbasket);
-        classificationServiceImpl.addClassification(classification);
-=======
         Classification classification = (Classification) new ClassificationImpl();
         workbasketServiceImpl.createWorkbasket(workbasket);
         classificationServiceImpl.createClassification(classification);
->>>>>>> 2e473c54
 
         Task task = new Task();
         task.setName("Unit Test Task");
@@ -188,19 +148,11 @@
     }
 
     @Test
-<<<<<<< HEAD
-    public void testCreateTaskWithPlannedAndName() throws SQLException, NotAuthorizedException, WorkbasketNotFoundException, ClassificationNotFoundException {
-        Connection connection = dataSource.getConnection();
-        taskanaEngineImpl.setConnection(connection);
-
-        Classification classification = new Classification();
-=======
     public void testCreateTaskWithPlannedAndName() throws SQLException, NotAuthorizedException, WorkbasketNotFoundException, ClassificationNotFoundException, ClassificationAlreadyExistException {
         Connection connection = dataSource.getConnection();
         taskanaEngineImpl.setConnection(connection);
 
         Classification classification = (Classification) new ClassificationImpl();
->>>>>>> 2e473c54
         classification.setCategory("MANUAL");
         classification.setName("classification name");
         classification.setServiceLevel("P1D");
@@ -241,11 +193,7 @@
     }
 
     @Test(expected = WorkbasketNotFoundException.class)
-<<<<<<< HEAD
-    public void createTaskShouldThrowWorkbasketNotFoundException() throws NotAuthorizedException, WorkbasketNotFoundException, ClassificationNotFoundException, SQLException {
-=======
     public void createTaskShouldThrowWorkbasketNotFoundException() throws NotAuthorizedException, WorkbasketNotFoundException, ClassificationNotFoundException, SQLException, ClassificationAlreadyExistException {
->>>>>>> 2e473c54
         Connection connection = dataSource.getConnection();
         taskanaEngineImpl.setConnection(connection);
 
@@ -260,35 +208,21 @@
         taskanaEngineImpl.setConnection(connection);
 
         Task test = this.generateDummyTask();
-<<<<<<< HEAD
-        test.setClassification(new Classification());
-=======
         test.setClassification(new ClassificationImpl());
->>>>>>> 2e473c54
         taskServiceImpl.createTask(test);
     }
 
     @Test
-<<<<<<< HEAD
-    public void should_ReturnList_when_BuilderIsUsed() throws SQLException, NotAuthorizedException, WorkbasketNotFoundException, ClassificationNotFoundException {
-=======
     public void should_ReturnList_when_BuilderIsUsed() throws SQLException, NotAuthorizedException, WorkbasketNotFoundException, ClassificationNotFoundException, ClassificationAlreadyExistException {
->>>>>>> 2e473c54
 
         Connection connection = dataSource.getConnection();
         taskanaEngineImpl.setConnection(connection);
 
         Workbasket workbasket = new Workbasket();
         workbasket.setName("workbasket");
-<<<<<<< HEAD
-        Classification classification = new Classification();
+        Classification classification = (Classification) new ClassificationImpl();
         taskanaEngine.getWorkbasketService().createWorkbasket(workbasket);
-        taskanaEngine.getClassificationService().addClassification(classification);
-=======
-        Classification classification = (Classification) new ClassificationImpl();
-        taskanaEngine.getWorkbasketService().createWorkbasket(workbasket);
-        taskanaEngine.getClassificationService().createClassification(classification);
->>>>>>> 2e473c54
+        taskanaEngine.getClassificationService().createClassification(classification);
 
         Task task = new Task();
         task.setName("Unit Test Task");
@@ -314,22 +248,13 @@
         connection.commit();
     }
 
-<<<<<<< HEAD
-    private Task generateDummyTask() {
-=======
     private Task generateDummyTask() throws ClassificationAlreadyExistException {
->>>>>>> 2e473c54
         Workbasket workbasket = new Workbasket();
         workbasket.setName("wb");
         taskanaEngine.getWorkbasketService().createWorkbasket(workbasket);
 
-<<<<<<< HEAD
-        Classification classification = new Classification();
-        taskanaEngine.getClassificationService().addClassification(classification);
-=======
-        Classification classification = (Classification) new ClassificationImpl();
-        taskanaEngine.getClassificationService().createClassification(classification);
->>>>>>> 2e473c54
+        Classification classification = (Classification) new ClassificationImpl();
+        taskanaEngine.getClassificationService().createClassification(classification);
 
         Task task = new Task();
         task.setWorkbasketId(workbasket.getId());
