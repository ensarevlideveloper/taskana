package org.taskana.impl.integration;

import java.io.FileNotFoundException;
import java.sql.SQLException;
import java.util.List;

import javax.security.auth.login.LoginException;
import javax.sql.DataSource;

import org.h2.store.fs.FileUtils;
import org.junit.After;
import org.junit.AfterClass;
import org.junit.Assert;
import org.junit.Before;
import org.junit.Test;
import org.taskana.TaskanaEngine;
import org.taskana.configuration.TaskanaEngineConfiguration;
import org.taskana.exceptions.NotAuthorizedException;
import org.taskana.exceptions.TaskNotFoundException;
import org.taskana.impl.TaskServiceImpl;
import org.taskana.impl.TaskanaEngineImpl;
import org.taskana.impl.configuration.DBCleaner;
import org.taskana.impl.configuration.TaskanaEngineConfigurationTest;
import org.taskana.impl.persistence.ClassificationQueryImpl;
import org.taskana.impl.persistence.ObjectReferenceQueryImpl;
import org.taskana.impl.util.IdGenerator;
import org.taskana.model.Task;
import org.taskana.model.TaskState;
import org.taskana.persistence.ClassificationQuery;
import org.taskana.persistence.ObjectReferenceQuery;

/**
 * Integration Test for TaskServiceImpl transactions.
 * @author EH
 */
public class TaskServiceImplTransactionTest {

    private DataSource dataSource;
    private TaskServiceImpl taskServiceImpl;
    private TaskanaEngineConfiguration taskanaEngineConfiguration;
    private TaskanaEngine taskanaEngine;
    private TaskanaEngineImpl taskanaEngineImpl;

    @Before
    public void setup() throws FileNotFoundException, SQLException, LoginException {
        dataSource = TaskanaEngineConfigurationTest.getDataSource();
        taskanaEngineConfiguration = new TaskanaEngineConfiguration(dataSource, false, false);

        taskanaEngine = taskanaEngineConfiguration.buildTaskanaEngine();
        taskanaEngineImpl = (TaskanaEngineImpl) taskanaEngine;
        taskServiceImpl = (TaskServiceImpl) taskanaEngine.getTaskService();
        DBCleaner cleaner = new DBCleaner();
        cleaner.clearDb(dataSource);
    }

    @Test
    public void testStart() throws FileNotFoundException, SQLException, TaskNotFoundException, NotAuthorizedException {

        Task task = new Task();
        task.setName("Unit Test Task");
        String id1 = IdGenerator.generateWithPrefix("TWB");
        task.setWorkbasketId(id1);
        task = taskServiceImpl.create(task);
        taskanaEngineImpl.getSession().commit();  // needed so that the change is visible in the other session

        TaskanaEngine te2 = taskanaEngineConfiguration.buildTaskanaEngine();
        TaskServiceImpl taskServiceImpl2 = (TaskServiceImpl) te2.getTaskService();
        Task resultTask = taskServiceImpl2.getTaskById(task.getId());
        Assert.assertNotNull(resultTask);
    }

    @Test(expected = TaskNotFoundException.class)
    public void testStartTransactionFail()
            throws FileNotFoundException, SQLException, TaskNotFoundException, NotAuthorizedException {

        Task task = new Task();
        task.setName("Unit Test Task");
        String id1 = IdGenerator.generateWithPrefix("TWB");
        task.setWorkbasketId("id1");
        task = taskServiceImpl.create(task);
        taskServiceImpl.getTaskById(id1);

        TaskanaEngineImpl te2 = (TaskanaEngineImpl) taskanaEngineConfiguration.buildTaskanaEngine();
        TaskServiceImpl taskServiceImpl2 = (TaskServiceImpl) te2.getTaskService();
        taskServiceImpl2.getTaskById(id1);
    }

    @Test
    public void testCreateTaskInTaskanaWithDefaultDb()
            throws FileNotFoundException, SQLException, TaskNotFoundException, NotAuthorizedException {
        TaskanaEngineConfiguration taskanaEngineConfiguration = new TaskanaEngineConfiguration(null, false, false);
        TaskanaEngine te = taskanaEngineConfiguration.buildTaskanaEngine();
        TaskServiceImpl taskServiceImpl = (TaskServiceImpl) te.getTaskService();

        Task task = new Task();
        task.setName("Unit Test Task");
        String id1 = IdGenerator.generateWithPrefix("TWB");
        task.setWorkbasketId(id1);
        task = taskServiceImpl.create(task);

        Assert.assertNotNull(task);
        Assert.assertNotNull(task.getId());
    }

    @Test
    public void should_ReturnList_when_BuilderIsUsed() throws SQLException, NotAuthorizedException {

        Task task = new Task();
        task.setName("Unit Test Task");
        String id1 = IdGenerator.generateWithPrefix("TWB");
        task.setWorkbasketId(id1);
        task = taskServiceImpl.create(task);

<<<<<<< HEAD
        ClassificationQuery classificationQuery = new ClassificationQueryImpl(te)
=======
        TaskanaEngineImpl taskanaEngineImpl = (TaskanaEngineImpl) taskanaEngine;
        ClassificationQuery classificationQuery = new ClassificationQueryImpl(taskanaEngineImpl).tenantId("asdasdasd")
>>>>>>> 6fc36982
                .parentClassification("pId1", "pId2").category("cat1", "cat2").type("oneType").name("1Name", "name2")
                .descriptionLike("my desc").priority(1, 2, 1).serviceLevel("me", "and", "you");

        ObjectReferenceQuery objectReferenceQuery = new ObjectReferenceQueryImpl(taskanaEngineImpl).tenantId("tenant1")
                .company("first comp", "sonstwo gmbh").system("sys").type("type1", "type2")
                .systemInstance("sysInst1", "sysInst2").value("val1", "val2", "val3");

        List<Task> results = taskServiceImpl.createTaskQuery().tenantId("1").name("bla", "test").descriptionLike("test")
                .priority(1, 2, 2).state(TaskState.CLAIMED).workbasketId("asd", "asdasdasd")
                .owner("test", "test2", "bla").customFields("test").classification(classificationQuery)
                .objectReference(objectReferenceQuery).list();

        Assert.assertEquals(0, results.size());

    }

    @After
    public void cleanUp() {
        taskanaEngineImpl.closeSession();
    }

    @AfterClass
    public static void cleanUpClass() {
        FileUtils.deleteRecursive("~/data", true);
    }
}<|MERGE_RESOLUTION|>--- conflicted
+++ resolved
@@ -1,18 +1,7 @@
 package org.taskana.impl.integration;
 
-import java.io.FileNotFoundException;
-import java.sql.SQLException;
-import java.util.List;
-
-import javax.security.auth.login.LoginException;
-import javax.sql.DataSource;
-
 import org.h2.store.fs.FileUtils;
-import org.junit.After;
-import org.junit.AfterClass;
-import org.junit.Assert;
-import org.junit.Before;
-import org.junit.Test;
+import org.junit.*;
 import org.taskana.TaskanaEngine;
 import org.taskana.configuration.TaskanaEngineConfiguration;
 import org.taskana.exceptions.NotAuthorizedException;
@@ -28,6 +17,12 @@
 import org.taskana.model.TaskState;
 import org.taskana.persistence.ClassificationQuery;
 import org.taskana.persistence.ObjectReferenceQuery;
+
+import javax.security.auth.login.LoginException;
+import javax.sql.DataSource;
+import java.io.FileNotFoundException;
+import java.sql.SQLException;
+import java.util.List;
 
 /**
  * Integration Test for TaskServiceImpl transactions.
@@ -111,12 +106,8 @@
         task.setWorkbasketId(id1);
         task = taskServiceImpl.create(task);
 
-<<<<<<< HEAD
-        ClassificationQuery classificationQuery = new ClassificationQueryImpl(te)
-=======
         TaskanaEngineImpl taskanaEngineImpl = (TaskanaEngineImpl) taskanaEngine;
-        ClassificationQuery classificationQuery = new ClassificationQueryImpl(taskanaEngineImpl).tenantId("asdasdasd")
->>>>>>> 6fc36982
+        ClassificationQuery classificationQuery = new ClassificationQueryImpl(taskanaEngineImpl)
                 .parentClassification("pId1", "pId2").category("cat1", "cat2").type("oneType").name("1Name", "name2")
                 .descriptionLike("my desc").priority(1, 2, 1).serviceLevel("me", "and", "you");
 
