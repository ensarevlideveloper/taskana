package pro.taskana.impl;

<<<<<<< HEAD
import java.util.ArrayList;
=======
import java.sql.Date;
import java.sql.Timestamp;
import java.time.LocalDate;
import java.time.LocalDateTime;
import java.util.ArrayList;
import java.util.List;

>>>>>>> 9470761f
import org.slf4j.Logger;
import org.slf4j.LoggerFactory;
import pro.taskana.TaskQuery;
import pro.taskana.TaskService;
import pro.taskana.TaskanaEngine;
import pro.taskana.exceptions.ClassificationNotFoundException;
import pro.taskana.exceptions.NotAuthorizedException;
import pro.taskana.exceptions.TaskNotFoundException;
import pro.taskana.exceptions.WorkbasketNotFoundException;
import pro.taskana.impl.util.IdGenerator;
import pro.taskana.model.*;
import pro.taskana.model.mappings.ObjectReferenceMapper;
import pro.taskana.model.mappings.TaskMapper;

import java.sql.Date;
import java.sql.Timestamp;
import java.time.Duration;
import java.time.LocalDate;
import java.time.LocalDateTime;
import java.util.List;
import java.util.Map;

/**
 * This is the implementation of TaskService.
 */
public class TaskServiceImpl implements TaskService {

    private static final Logger LOGGER = LoggerFactory.getLogger(TaskServiceImpl.class);

    private static final String ID_PREFIX_OBJECTR_EFERENCE = "ORI";
    private static final String ID_PREFIX_TASK = "TKI";
    private static final String ID_PREFIX_BUSINESS_PROCESS = "BPI";
<<<<<<< HEAD
    private static final String TYPE_MANUAL = "MANUAL";
=======
>>>>>>> 9470761f

    private TaskanaEngine taskanaEngine;
    private TaskanaEngineImpl taskanaEngineImpl;
    private TaskMapper taskMapper;
    private ObjectReferenceMapper objectReferenceMapper;

    public TaskServiceImpl(TaskanaEngine taskanaEngine, TaskMapper taskMapper,
            ObjectReferenceMapper objectReferenceMapper) {
        super();
        this.taskanaEngine = taskanaEngine;
        this.taskanaEngineImpl = (TaskanaEngineImpl) taskanaEngine;
        this.taskMapper = taskMapper;
        this.objectReferenceMapper = objectReferenceMapper;
    }

    @Override
    public Task claim(String id, String userName) throws TaskNotFoundException {
        Task task = null;
        try {
            taskanaEngineImpl.openConnection();
            task = taskMapper.findById(id);
            if (task != null) {
                Timestamp now = new Timestamp(System.currentTimeMillis());
                task.setOwner(userName);
                task.setModified(now);
                task.setClaimed(now);
                task.setState(TaskState.CLAIMED);
                taskMapper.update(task);
                LOGGER.debug("User '{}' claimed task '{}'.", userName, id);
            } else {
                throw new TaskNotFoundException(id);
            }
        } finally {
            taskanaEngineImpl.returnConnection();
        }
        return task;
    }

    @Override
    public Task complete(String id) throws TaskNotFoundException {
        Task task = null;
        try {
            taskanaEngineImpl.openConnection();
            task = taskMapper.findById(id);
            if (task != null) {
                Timestamp now = new Timestamp(System.currentTimeMillis());
                task.setCompleted(now);
                task.setModified(now);
                task.setState(TaskState.COMPLETED);
                taskMapper.update(task);
                LOGGER.debug("Task '{}' completed.", id);
            } else {
                throw new TaskNotFoundException(id);
            }
        } finally {
            taskanaEngineImpl.returnConnection();
        }
        return task;
    }

    @Override
    public Task create(Task task) throws NotAuthorizedException, WorkbasketNotFoundException {
        try {
            taskanaEngineImpl.openConnection();
            taskanaEngine.getWorkbasketService().checkAuthorization(task.getWorkbasketId(), WorkbasketAuthorization.APPEND);

<<<<<<< HEAD
            standardSettings(task);
=======
            Timestamp now = new Timestamp(System.currentTimeMillis());
            task.setId(IdGenerator.generateWithPrefix(ID_PREFIX_TASK));
            task.setState(TaskState.READY);
            task.setCreated(now);
            task.setModified(now);
            task.setRead(false);
            task.setTransferred(false);
>>>>>>> 9470761f

            // if no business process id is provided, a unique id is created.
            if (task.getBusinessProcessId() == null) {
                task.setBusinessProcessId(IdGenerator.generateWithPrefix(ID_PREFIX_BUSINESS_PROCESS));
<<<<<<< HEAD
=======
            }

            // insert ObjectReference if needed.
            if (task.getPrimaryObjRef() != null) {
                ObjectReference objectReference = this.objectReferenceMapper.findByObjectReference(task.getPrimaryObjRef());
                if (objectReference == null) {
                    objectReference = task.getPrimaryObjRef();
                    objectReference.setId(IdGenerator.generateWithPrefix(ID_PREFIX_OBJECTR_EFERENCE));
                    this.objectReferenceMapper.insert(objectReference);
                }
                task.setPrimaryObjRef(objectReference);
>>>>>>> 9470761f
            }

            this.taskMapper.insert(task);

            LOGGER.debug("Task '{}' created.", task.getId());
            return task;
        } finally {
            taskanaEngineImpl.returnConnection();
        }
    }

    @Override
    public Task createManualTask(String workbasketId, String classificationId, String domain, Timestamp planned, String name, String description, ObjectReference primaryObjectReference, Map<String, Object> customAttributes) throws NotAuthorizedException, WorkbasketNotFoundException, ClassificationNotFoundException {
        try {
            taskanaEngineImpl.openConnection();
            taskanaEngine.getWorkbasketService().checkAuthorization(workbasketId, WorkbasketAuthorization.APPEND);

            taskanaEngine.getWorkbasketService().getWorkbasket(workbasketId);
            Classification classification = taskanaEngine.getClassificationService().getClassification(classificationId, domain);

            if (!TYPE_MANUAL.equals(classification.getCategory())) {
                throw new NotAuthorizedException("You're not allowed to add a task manually to a '" + classification.getCategory() + "'- Classification!");
            }

            Task task = new Task();

            task.setWorkbasketId(workbasketId);
            task.setClassification(classification);
            task.setPlanned(planned);
            task.setPrimaryObjRef(primaryObjectReference);
            task.setCustomAttributes(customAttributes);
            task.setName(name);
            task.setDescription(description);

            this.standardSettings(task);
            this.setCustomAttributes(task);

            this.taskMapper.insert(task);

            LOGGER.debug("Task '{}' created.", task.getId());
            return task;
        } finally {
            taskanaEngineImpl.returnConnection();
        }
    }

    @Override
    public Task getTaskById(String id) throws TaskNotFoundException {
        try {
            taskanaEngineImpl.openConnection();
            Task task = taskMapper.findById(id);
            if (task != null) {
                return task;
            } else {
                throw new TaskNotFoundException(id);
            }
        } finally {
            taskanaEngineImpl.returnConnection();
        }
    }

    @Override
    public List<TaskStateCounter> getTaskCountForState(List<TaskState> states) {
        try {
            taskanaEngineImpl.openConnection();
            return taskMapper.getTaskCountForState(states);
        } finally {
            taskanaEngineImpl.returnConnection();
        }
    }

    @Override
    public long getTaskCountForWorkbasketByDaysInPastAndState(String workbasketId, long daysInPast, List<TaskState> states) {
        try {
            taskanaEngineImpl.openConnection();
            LocalDate time = LocalDate.now();
            time = time.minusDays(daysInPast);
            Date fromDate = Date.valueOf(time);
            return taskMapper.getTaskCountForWorkbasketByDaysInPastAndState(workbasketId, fromDate, states);
        } finally {
            taskanaEngineImpl.returnConnection();
        }
    }

    @Override
    public Task transfer(String taskId, String destinationWorkbasketId)
            throws TaskNotFoundException, WorkbasketNotFoundException, NotAuthorizedException {
        try {
            taskanaEngineImpl.openConnection();
            Task task = getTaskById(taskId);

            // transfer requires TRANSFER in source and APPEND on destination workbasket
            taskanaEngine.getWorkbasketService().checkAuthorization(destinationWorkbasketId, WorkbasketAuthorization.APPEND);
            taskanaEngine.getWorkbasketService().checkAuthorization(task.getWorkbasketId(), WorkbasketAuthorization.TRANSFER);

            // if security is disabled, the implicit existance check on the
            // destination workbasket has been skipped and needs to be performed
            if (!taskanaEngine.getConfiguration().isSecurityEnabled()) {
                taskanaEngine.getWorkbasketService().getWorkbasket(destinationWorkbasketId);
            }

            // reset read flag and set transferred flag
            task.setRead(false);
            task.setTransferred(true);

            // transfer task from source to destination workbasket
            task.setWorkbasketId(destinationWorkbasketId);
            task.setModified(Timestamp.valueOf(LocalDateTime.now()));
            taskMapper.update(task);

            return getTaskById(taskId);
        } finally {
            taskanaEngineImpl.returnConnection();
        }
    }

    @Override
    public List<DueWorkbasketCounter> getTaskCountByWorkbasketAndDaysInPastAndState(long daysInPast,
            List<TaskState> states) {
        try {
            taskanaEngineImpl.openConnection();
            LocalDate time = LocalDate.now();
            time = time.minusDays(daysInPast);
            Date fromDate = Date.valueOf(time);
            return taskMapper.getTaskCountByWorkbasketIdAndDaysInPastAndState(fromDate, states);
        } finally {
            taskanaEngineImpl.returnConnection();
        }
    }

    @Override
    public Task setTaskRead(String taskId, boolean isRead) throws TaskNotFoundException {
        try {
            taskanaEngineImpl.openConnection();
            Task task = getTaskById(taskId);
            task.setRead(true);
            task.setModified(Timestamp.valueOf(LocalDateTime.now()));
            taskMapper.update(task);
            return getTaskById(taskId);
        } finally {
            taskanaEngineImpl.returnConnection();
        }
    }

    @Override
    public TaskQuery createTaskQuery() {
        return new TaskQueryImpl(taskanaEngine);
    }
<<<<<<< HEAD
=======

>>>>>>> 9470761f
    @Override
    public List<Task> getTasksByWorkbasketIdAndState(String workbasketId, TaskState taskState) throws WorkbasketNotFoundException, NotAuthorizedException, Exception {
        List<Task> resultList = null;
        try {
            taskanaEngineImpl.openConnection();
            taskanaEngine.getWorkbasketService().checkAuthorization(workbasketId, WorkbasketAuthorization.READ);
            resultList = taskMapper.findTasksByWorkbasketIdAndState(workbasketId, taskState);
        } finally {
            taskanaEngineImpl.returnConnection();
        }
        return (resultList == null) ? new ArrayList<>() : resultList;
    }
<<<<<<< HEAD

    private void standardSettings(Task task) {
        Timestamp now = new Timestamp(System.currentTimeMillis());
        task.setId(IdGenerator.generateWithPrefix(ID_PREFIX_TASK));
        task.setState(TaskState.READY);
        task.setCreated(now);
        task.setModified(now);
        task.setRead(false);
        task.setTransferred(false);

        if (task.getPlanned() == null) {
            task.setPlanned(now);
        }


        // insert Classification specifications if Classification is given.
        Classification classification = task.getClassification();
        if (classification != null) {
            if (classification.getServiceLevel() != null) {
                Duration serviceLevel = Duration.parse(task.getClassification().getServiceLevel());
                LocalDateTime due = task.getPlanned().toLocalDateTime().plus(serviceLevel);
                task.setDue(Timestamp.valueOf(due));
            }

            if (task.getName() == null) {
                task.setName(classification.getName());
            }

            if (task.getDescription() == null) {
                task.setDescription(classification.getDescription());
            }

            if (task.getPriority() == 0) {
                task.setPriority(classification.getPriority());
            }
        }

        // insert ObjectReference if needed.
        if (task.getPrimaryObjRef() != null) {
            ObjectReference objectReference = this.objectReferenceMapper.findByObjectReference(task.getPrimaryObjRef());
            if (objectReference == null) {
                objectReference = task.getPrimaryObjRef();
                objectReference.setId(IdGenerator.generateWithPrefix(ID_PREFIX_OBJECTR_EFERENCE));
                this.objectReferenceMapper.insert(objectReference);
            }
            task.setPrimaryObjRef(objectReference);
        }
    }

    private void setCustomAttributes(Task task) {
        if (task.getCustomAttributes() != null) {
            for (String custom : task.getCustomAttributes().keySet()) {
                if (task.getCustom1() == null) {
                    task.setCustom1(custom);
                } else if (task.getCustom2() == null) {
                    task.setCustom2(custom);
                } else if (task.getCustom3() == null) {
                    task.setCustom3(custom);
                } else if (task.getCustom4() == null) {
                    task.setCustom4(custom);
                } else if (task.getCustom5() == null) {
                    task.setCustom5(custom);
                } else if (task.getCustom6() == null) {
                    task.setCustom6(custom);
                } else if (task.getCustom7() == null) {
                    task.setCustom7(custom);
                } else if (task.getCustom8() == null) {
                    task.setCustom8(custom);
                } else if (task.getCustom9() == null) {
                    task.setCustom9(custom);
                } else if (task.getCustom10() == null) {
                    task.setCustom10(custom);
                } else {
                    break;
                }
            }
        }
    }
=======
>>>>>>> 9470761f
}<|MERGE_RESOLUTION|>--- conflicted
+++ resolved
@@ -1,16 +1,6 @@
 package pro.taskana.impl;
 
-<<<<<<< HEAD
 import java.util.ArrayList;
-=======
-import java.sql.Date;
-import java.sql.Timestamp;
-import java.time.LocalDate;
-import java.time.LocalDateTime;
-import java.util.ArrayList;
-import java.util.List;
-
->>>>>>> 9470761f
 import org.slf4j.Logger;
 import org.slf4j.LoggerFactory;
 import pro.taskana.TaskQuery;
@@ -43,10 +33,7 @@
     private static final String ID_PREFIX_OBJECTR_EFERENCE = "ORI";
     private static final String ID_PREFIX_TASK = "TKI";
     private static final String ID_PREFIX_BUSINESS_PROCESS = "BPI";
-<<<<<<< HEAD
     private static final String TYPE_MANUAL = "MANUAL";
-=======
->>>>>>> 9470761f
 
     private TaskanaEngine taskanaEngine;
     private TaskanaEngineImpl taskanaEngineImpl;
@@ -113,35 +100,11 @@
             taskanaEngineImpl.openConnection();
             taskanaEngine.getWorkbasketService().checkAuthorization(task.getWorkbasketId(), WorkbasketAuthorization.APPEND);
 
-<<<<<<< HEAD
             standardSettings(task);
-=======
-            Timestamp now = new Timestamp(System.currentTimeMillis());
-            task.setId(IdGenerator.generateWithPrefix(ID_PREFIX_TASK));
-            task.setState(TaskState.READY);
-            task.setCreated(now);
-            task.setModified(now);
-            task.setRead(false);
-            task.setTransferred(false);
->>>>>>> 9470761f
 
             // if no business process id is provided, a unique id is created.
             if (task.getBusinessProcessId() == null) {
                 task.setBusinessProcessId(IdGenerator.generateWithPrefix(ID_PREFIX_BUSINESS_PROCESS));
-<<<<<<< HEAD
-=======
-            }
-
-            // insert ObjectReference if needed.
-            if (task.getPrimaryObjRef() != null) {
-                ObjectReference objectReference = this.objectReferenceMapper.findByObjectReference(task.getPrimaryObjRef());
-                if (objectReference == null) {
-                    objectReference = task.getPrimaryObjRef();
-                    objectReference.setId(IdGenerator.generateWithPrefix(ID_PREFIX_OBJECTR_EFERENCE));
-                    this.objectReferenceMapper.insert(objectReference);
-                }
-                task.setPrimaryObjRef(objectReference);
->>>>>>> 9470761f
             }
 
             this.taskMapper.insert(task);
@@ -290,10 +253,7 @@
     public TaskQuery createTaskQuery() {
         return new TaskQueryImpl(taskanaEngine);
     }
-<<<<<<< HEAD
-=======
-
->>>>>>> 9470761f
+
     @Override
     public List<Task> getTasksByWorkbasketIdAndState(String workbasketId, TaskState taskState) throws WorkbasketNotFoundException, NotAuthorizedException, Exception {
         List<Task> resultList = null;
@@ -306,7 +266,6 @@
         }
         return (resultList == null) ? new ArrayList<>() : resultList;
     }
-<<<<<<< HEAD
 
     private void standardSettings(Task task) {
         Timestamp now = new Timestamp(System.currentTimeMillis());
@@ -385,6 +344,4 @@
             }
         }
     }
-=======
->>>>>>> 9470761f
 }