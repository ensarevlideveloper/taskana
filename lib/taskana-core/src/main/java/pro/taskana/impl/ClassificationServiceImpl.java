package pro.taskana.impl;

import pro.taskana.ClassificationQuery;
import pro.taskana.ClassificationService;
import pro.taskana.TaskanaEngine;
import pro.taskana.exceptions.NotAuthorizedException;
import pro.taskana.impl.util.IdGenerator;
import pro.taskana.model.Classification;
import pro.taskana.model.mappings.ClassificationMapper;

import java.sql.Date;
import java.time.Duration;
import java.time.LocalDate;
import java.util.ArrayList;
import java.util.List;

/**
 * This is the implementation of ClassificationService.
 */
public class ClassificationServiceImpl implements ClassificationService {

    private static final String ID_PREFIX_CLASSIFICATION = "CLI";
    public static final Date CURRENT_CLASSIFICATIONS_VALID_UNTIL = Date.valueOf("9999-12-31");
    private ClassificationMapper classificationMapper;
    private TaskanaEngine taskanaEngine;
    private TaskanaEngineImpl taskanaEngineImpl;

    public ClassificationServiceImpl(TaskanaEngine taskanaEngine, ClassificationMapper classificationMapper) {
        super();
        this.taskanaEngine = taskanaEngine;
        this.taskanaEngineImpl = (TaskanaEngineImpl) taskanaEngine;
        this.classificationMapper = classificationMapper;
    }

    @Override
    public List<Classification> getClassificationTree() throws NotAuthorizedException {
        try {
            taskanaEngineImpl.openConnection();
            List<Classification> rootClassifications;
            rootClassifications = this.createClassificationQuery().parentClassification("").validUntil(CURRENT_CLASSIFICATIONS_VALID_UNTIL).list();
            return this.populateChildClassifications(rootClassifications);
        } finally {
            taskanaEngineImpl.returnConnection();
        }
    }

    private List<Classification> populateChildClassifications(List<Classification> classifications) throws NotAuthorizedException {
        try {
            taskanaEngineImpl.openConnection();
            List<Classification> children = new ArrayList<>();
            for (Classification classification : classifications) {
                List<Classification> childClassifications = this.createClassificationQuery().parentClassification(classification.getId()).validUntil(CURRENT_CLASSIFICATIONS_VALID_UNTIL).list();
                children.addAll(populateChildClassifications(childClassifications));
            }
            classifications.addAll(children);
            return classifications;
        } finally {
            taskanaEngineImpl.returnConnection();
        }
    }

    @Override
    public void addClassification(Classification classification) {
        try {
            taskanaEngineImpl.openConnection();
            classification.setId(IdGenerator.generateWithPrefix(ID_PREFIX_CLASSIFICATION));
            classification.setCreated(Date.valueOf(LocalDate.now()));

            this.setDefaultValues(classification);

            classificationMapper.insert(classification);
        } finally {
            taskanaEngineImpl.returnConnection();
        }
    }

    @Override
    public void updateClassification(Classification classification) {
        try {
            taskanaEngineImpl.openConnection();
            this.setDefaultValues(classification);

            Classification oldClassification = this.getClassification(classification.getId(), classification.getDomain());

            if (oldClassification == null) {
                classification.setId(IdGenerator.generateWithPrefix(ID_PREFIX_CLASSIFICATION));
                classification.setCreated(Date.valueOf(LocalDate.now()));
                classificationMapper.insert(classification);
            } else {

                // ! If you update an classification twice the same day,
                // the older version is valid from today until yesterday.
                if (!oldClassification.getDomain().equals(classification.getDomain())) {
                    classification.setCreated(Date.valueOf(LocalDate.now()));
                    classificationMapper.insert(classification);
                } else {
                    oldClassification.setValidUntil(Date.valueOf(LocalDate.now().minusDays(1)));
                    classificationMapper.update(oldClassification);
                    classificationMapper.insert(classification);
                }
            }
            return;
        } finally {
            taskanaEngineImpl.returnConnection();
        }
    }

    private void setDefaultValues(Classification classification) {
        classification.setValidFrom(Date.valueOf(LocalDate.now()));
        classification.setValidUntil(CURRENT_CLASSIFICATIONS_VALID_UNTIL);
        classification.setValidInDomain(true);
        if (classification.getServiceLevel() != null) {
            try {
                Duration.parse(classification.getServiceLevel());
            } catch (Exception e) {
                throw new IllegalArgumentException("Invalid duration. Please use the format defined by ISO 8601");
            }
        }

        if (classification.getParentClassificationId() == classification.getId()) {
            throw new IllegalArgumentException("A classification can't be a parent to itself");
        }

        if (classification.getParentClassificationId() == null) {
            classification.setParentClassificationId("");
        }
        if (classification.getDomain() == null) {
            classification.setDomain("");
        }

    }

    @Override
    public List<Classification> getAllClassificationsWithId(String id, String domain) {
        try {
            taskanaEngineImpl.openConnection();
            return classificationMapper.getAllClassificationsWithId(id, domain);
        } finally {
            taskanaEngineImpl.returnConnection();
        }

    }

    @Override
    public Classification getClassification(String id, String domain) {
        Classification classification = null;
        try {
            taskanaEngineImpl.openConnection();
<<<<<<< HEAD
            Classification result = null;
            Classification classification = classificationMapper.findByIdAndDomain(id, domain, CURRENT_CLASSIFICATIONS_VALID_UNTIL);
            if (classification == null) {
                return classificationMapper.findByIdAndDomain(id, "", CURRENT_CLASSIFICATIONS_VALID_UNTIL);
=======
            if (domain == null) {
                classification = classificationMapper.findByIdAndDomain(id, "", CURRENT_CLASSIFICATIONS_VALID_UNTIL);
>>>>>>> d412b455
            } else {
                classification = classificationMapper.findByIdAndDomain(id, domain, CURRENT_CLASSIFICATIONS_VALID_UNTIL);
            }
        } finally {
            taskanaEngineImpl.returnConnection();
        }
<<<<<<< HEAD

=======
        return classification;
>>>>>>> d412b455
    }

    @Override
    public ClassificationQuery createClassificationQuery() {
        return new ClassificationQueryImpl(taskanaEngine);
    }
}<|MERGE_RESOLUTION|>--- conflicted
+++ resolved
@@ -143,29 +143,18 @@
 
     @Override
     public Classification getClassification(String id, String domain) {
-        Classification classification = null;
-        try {
+         try {
             taskanaEngineImpl.openConnection();
-<<<<<<< HEAD
-            Classification result = null;
             Classification classification = classificationMapper.findByIdAndDomain(id, domain, CURRENT_CLASSIFICATIONS_VALID_UNTIL);
             if (classification == null) {
                 return classificationMapper.findByIdAndDomain(id, "", CURRENT_CLASSIFICATIONS_VALID_UNTIL);
-=======
-            if (domain == null) {
-                classification = classificationMapper.findByIdAndDomain(id, "", CURRENT_CLASSIFICATIONS_VALID_UNTIL);
->>>>>>> d412b455
             } else {
-                classification = classificationMapper.findByIdAndDomain(id, domain, CURRENT_CLASSIFICATIONS_VALID_UNTIL);
+                return classification;
             }
         } finally {
             taskanaEngineImpl.returnConnection();
         }
-<<<<<<< HEAD
 
-=======
-        return classification;
->>>>>>> d412b455
     }
 
     @Override
