package pro.taskana.impl;

import pro.taskana.ClassificationService;
import pro.taskana.TaskanaEngine;
import pro.taskana.exceptions.NotAuthorizedException;
import pro.taskana.impl.util.IdGenerator;
import pro.taskana.model.Classification;
import pro.taskana.model.mappings.ClassificationMapper;
import pro.taskana.persistence.ClassificationQuery;

import java.sql.Date;
import java.time.Duration;
import java.time.LocalDate;
import java.util.ArrayList;
import java.util.List;

/**
 * This is the implementation of ClassificationService.
 */
public class ClassificationServiceImpl implements ClassificationService {

    private static final String ID_PREFIX_CLASSIFICATION = "CLI";
    public static final Date CURRENT_CLASSIFICATIONS_VALID_UNTIL = Date.valueOf("9999-12-31");
    private ClassificationMapper classificationMapper;
    private TaskanaEngine taskanaEngine;
    private TaskanaEngineImpl taskanaEngineImpl;

    public ClassificationServiceImpl(TaskanaEngine taskanaEngine, ClassificationMapper classificationMapper) {
        super();
        this.taskanaEngine = taskanaEngine;
        this.taskanaEngineImpl = (TaskanaEngineImpl) taskanaEngine;
        this.classificationMapper = classificationMapper;
    }

    @Override
    public List<Classification> getClassificationTree() throws NotAuthorizedException {
        try {
            taskanaEngineImpl.openConnection();
            List<Classification> rootClassifications;
            rootClassifications = this.createClassificationQuery().parentClassification("").validUntil(CURRENT_CLASSIFICATIONS_VALID_UNTIL).list();
            return this.populateChildClassifications(rootClassifications);
        } finally {
            taskanaEngineImpl.returnConnection();
        }
    }

    private List<Classification> populateChildClassifications(List<Classification> classifications) throws NotAuthorizedException {
        try {
            taskanaEngineImpl.openConnection();
            List<Classification> children = new ArrayList<>();
            for (Classification classification : classifications) {
                List<Classification> childClassifications = this.createClassificationQuery().parentClassification(classification.getId()).validUntil(CURRENT_CLASSIFICATIONS_VALID_UNTIL).list();
                children.addAll(populateChildClassifications(childClassifications));
            }
            classifications.addAll(children);
            return classifications;
        } finally {
            taskanaEngineImpl.returnConnection();
        }
    }

    @Override
    public void addClassification(Classification classification) {
        try {
            taskanaEngineImpl.openConnection();
            classification.setId(IdGenerator.generateWithPrefix(ID_PREFIX_CLASSIFICATION));
            classification.setCreated(Date.valueOf(LocalDate.now()));

            this.setDefaultValues(classification);

            classificationMapper.insert(classification);
        } finally {
            taskanaEngineImpl.returnConnection();
        }
    }

    @Override
    public void updateClassification(Classification classification) {
        try {
            taskanaEngineImpl.openConnection();
            this.setDefaultValues(classification);

            Classification oldClassification = this.getClassification(classification.getId(), classification.getDomain());

            if (oldClassification == null) {
                classification.setId(IdGenerator.generateWithPrefix(ID_PREFIX_CLASSIFICATION));
                classification.setCreated(Date.valueOf(LocalDate.now()));
                classificationMapper.insert(classification);
            } else {

                // ! If you update an classification twice the same day,
                // the older version is valid from today until yesterday.
                if (!oldClassification.getDomain().equals(classification.getDomain())) {
                    classification.setCreated(Date.valueOf(LocalDate.now()));
                    classificationMapper.insert(classification);
                } else {
                    oldClassification.setValidUntil(Date.valueOf(LocalDate.now().minusDays(1)));
                    classificationMapper.update(oldClassification);
                    classificationMapper.insert(classification);
                }
            }
            return;
        } finally {
            taskanaEngineImpl.returnConnection();
        }
    }

    private void setDefaultValues(Classification classification) {
        classification.setValidFrom(Date.valueOf(LocalDate.now()));
        classification.setValidUntil(CURRENT_CLASSIFICATIONS_VALID_UNTIL);
        classification.setValidInDomain(true);
        if (classification.getServiceLevel() != null) {
            try {
                Duration.parse(classification.getServiceLevel());
            } catch (Exception e) {
                throw new IllegalArgumentException("Invalid duration. Please use the format defined by ISO 8601");
            }
        }

        if (classification.getParentClassificationId() == classification.getId()) {
            throw new IllegalArgumentException("A classification can't be a parent to itself");
        }

        if (classification.getParentClassificationId() == null) {
            classification.setParentClassificationId("");
        }
        if (classification.getDomain() == null) {
            classification.setDomain("");
        }

    }

    @Override
    public List<Classification> getAllClassificationsWithId(String id, String domain) {
        try {
            taskanaEngineImpl.openConnection();
            return classificationMapper.getAllClassificationsWithId(id, domain);
        } finally {
            taskanaEngineImpl.returnConnection();
        }

    }

    @Override
    public Classification getClassification(String id, String domain) {
<<<<<<< HEAD
        Classification classification;
        if (domain == null) {
            classification = classificationMapper.findByIdAndDomain(id, "", CURRENT_CLASSIFICATIONS_VALID_UNTIL);
        } else {
            classification = classificationMapper.findByIdAndDomain(id, domain, CURRENT_CLASSIFICATIONS_VALID_UNTIL);
=======
        try {
            taskanaEngineImpl.openConnection();
            Classification result = null;
            Classification classification = classificationMapper.findByIdAndDomain(id, domain, CURRENT_CLASSIFICATIONS_VALID_UNTIL);

            if (classification == null) {
                return classificationMapper.findByIdAndDomain(id, "", CURRENT_CLASSIFICATIONS_VALID_UNTIL);
            } else {
                return classification;
            }
        } finally {
            taskanaEngineImpl.returnConnection();
>>>>>>> 9031d44d
        }
        return classification;
    }

    @Override
    public ClassificationQuery createClassificationQuery() {
        return new ClassificationQueryImpl(taskanaEngine);
    }
}<|MERGE_RESOLUTION|>--- conflicted
+++ resolved
@@ -143,26 +143,16 @@
 
     @Override
     public Classification getClassification(String id, String domain) {
-<<<<<<< HEAD
-        Classification classification;
-        if (domain == null) {
-            classification = classificationMapper.findByIdAndDomain(id, "", CURRENT_CLASSIFICATIONS_VALID_UNTIL);
-        } else {
-            classification = classificationMapper.findByIdAndDomain(id, domain, CURRENT_CLASSIFICATIONS_VALID_UNTIL);
-=======
+        Classification classification = null;
         try {
             taskanaEngineImpl.openConnection();
-            Classification result = null;
-            Classification classification = classificationMapper.findByIdAndDomain(id, domain, CURRENT_CLASSIFICATIONS_VALID_UNTIL);
-
-            if (classification == null) {
-                return classificationMapper.findByIdAndDomain(id, "", CURRENT_CLASSIFICATIONS_VALID_UNTIL);
+            if (domain == null) {
+                classification = classificationMapper.findByIdAndDomain(id, "", CURRENT_CLASSIFICATIONS_VALID_UNTIL);
             } else {
-                return classification;
+                classification = classificationMapper.findByIdAndDomain(id, domain, CURRENT_CLASSIFICATIONS_VALID_UNTIL);
             }
         } finally {
             taskanaEngineImpl.returnConnection();
->>>>>>> 9031d44d
         }
         return classification;
     }
