--- conflicted
+++ resolved
@@ -34,19 +34,9 @@
         <table>
           <thead>
             <tr>
-<<<<<<< HEAD
               <th></th>
               <th class="align-left">Workbasket Key</th>
               <th class="align-left">Access Id</th>
-=======
-              <th>
-                <taskana-shared-sort [sortingFields]="sortingFields" (performSorting)="sorting($event)"
-                  menuPosition="left" defaultSortBy="access-id">
-                </taskana-shared-sort>
-              </th>
-              <th class="text-align min-width">Workbasket Key</th>
-              <th colspan="2" class="text-align">Access Id</th>
->>>>>>> 0e51856d
               <th>Read</th>
               <th>Open</th>
               <th>Append</th>
@@ -61,7 +51,8 @@
             <tr>
               <th class="align-left">
                 <taskana-shared-sort [sortingFields]="sortingFields" (performSorting)="sorting($event)"
-                  menuPosition="left">
+                  menuPosition="left" defaultSortBy="access-id">
+                  </th>
                 </taskana-shared-sort>
               </th>
               <th>
