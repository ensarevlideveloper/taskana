package pro.taskana.simplehistory.rest;

<<<<<<< HEAD
import java.beans.ConstructorProperties;
=======
import java.sql.SQLException;
import java.time.Instant;
import java.time.LocalDate;
import java.time.ZoneId;
>>>>>>> 8e26f27c
import java.util.List;
import java.util.function.BiConsumer;
import org.slf4j.Logger;
import org.slf4j.LoggerFactory;
import org.springframework.beans.factory.annotation.Autowired;
import org.springframework.hateoas.MediaTypes;
import org.springframework.hateoas.config.EnableHypermediaSupport;
import org.springframework.http.HttpStatus;
import org.springframework.http.ResponseEntity;
import org.springframework.transaction.annotation.Transactional;
import org.springframework.web.bind.annotation.GetMapping;
import org.springframework.web.bind.annotation.PathVariable;
import org.springframework.web.bind.annotation.RestController;

import pro.taskana.TaskanaEngineConfiguration;
import pro.taskana.common.api.BaseQuery.SortDirection;
import pro.taskana.common.api.exceptions.InvalidArgumentException;
import pro.taskana.common.rest.QueryPagingParameter;
import pro.taskana.common.rest.QuerySortBy;
import pro.taskana.common.rest.QuerySortParameter;
import pro.taskana.simplehistory.impl.SimpleHistoryServiceImpl;
import pro.taskana.simplehistory.impl.task.TaskHistoryQuery;
import pro.taskana.simplehistory.rest.assembler.TaskHistoryEventRepresentationModelAssembler;
import pro.taskana.simplehistory.rest.models.TaskHistoryEventPagedRepresentationModel;
import pro.taskana.simplehistory.rest.models.TaskHistoryEventRepresentationModel;
import pro.taskana.spi.history.api.events.task.TaskHistoryCustomField;
import pro.taskana.spi.history.api.events.task.TaskHistoryEvent;
import pro.taskana.spi.history.api.exceptions.TaskanaHistoryEventNotFoundException;

/** Controller for all TaskHistoryEvent related endpoints. */
@RestController
@EnableHypermediaSupport(type = EnableHypermediaSupport.HypermediaType.HAL)
public class TaskHistoryEventController {

  private static final Logger LOGGER = LoggerFactory.getLogger(TaskHistoryEventController.class);

  private final SimpleHistoryServiceImpl simpleHistoryService;
  private final TaskHistoryEventRepresentationModelAssembler assembler;

  @Autowired
  public TaskHistoryEventController(
      TaskanaEngineConfiguration taskanaEngineConfiguration,
      SimpleHistoryServiceImpl simpleHistoryServiceImpl,
<<<<<<< HEAD
      TaskHistoryEventRepresentationModelAssembler assembler) {
=======
      TaskHistoryEventRepresentationModelAssembler taskHistoryEventRepresentationModelAssembler)
      throws SQLException {
>>>>>>> 8e26f27c

    this.simpleHistoryService = simpleHistoryServiceImpl;
    this.simpleHistoryService.initialize(taskanaEngineConfiguration.buildTaskanaEngine());
    this.assembler = assembler;
  }

  /**
   * This endpoint retrieves a list of existing Task History Events. Filters can be applied.
   *
   * @title Get a list of all Task History Events
   * @param filterParameter the filter parameters
   * @param sortParameter the sort parameters
   * @param pagingParameter the paging parameters
   * @return the Task History Events with the given filter, sort and paging options.
   */
  @GetMapping(path = HistoryRestEndpoints.URL_HISTORY_EVENTS, produces = MediaTypes.HAL_JSON_VALUE)
  @Transactional(readOnly = true, rollbackFor = Exception.class)
  public ResponseEntity<TaskHistoryEventPagedRepresentationModel> getTaskHistoryEvents(
      TaskHistoryQueryFilterParameter filterParameter,
      TaskHistoryQuerySortParameter sortParameter,
      QueryPagingParameter<TaskHistoryEvent, TaskHistoryQuery> pagingParameter) {

    TaskHistoryQuery query = simpleHistoryService.createTaskHistoryQuery();
    filterParameter.applyToQuery(query);
    sortParameter.applyToQuery(query);

    List<TaskHistoryEvent> historyEvents = pagingParameter.applyToQuery(query);

    TaskHistoryEventPagedRepresentationModel pagedResources =
        assembler.toPagedModel(historyEvents, pagingParameter.getPageMetadata());

    ResponseEntity<TaskHistoryEventPagedRepresentationModel> response =
        ResponseEntity.ok(pagedResources);

    if (LOGGER.isDebugEnabled()) {
      LOGGER.debug("Exit from getTaskHistoryEvents(), returning {}", response);
    }

    return response;
  }

  /**
   * This endpoint retrieves a single Task History Event.
   *
   * @title Get a single Task History Event
   * @param historyEventId the Id of the requested Task History Event.
   * @return the requested Task History Event
   * @throws TaskanaHistoryEventNotFoundException If a Task History Event can't be found by the
   *     provided historyEventId
   */
  @GetMapping(path = HistoryRestEndpoints.URL_HISTORY_EVENTS_ID)
  @Transactional(readOnly = true, rollbackFor = Exception.class)
  public ResponseEntity<TaskHistoryEventRepresentationModel> getTaskHistoryEvent(
      @PathVariable String historyEventId) throws TaskanaHistoryEventNotFoundException {

    if (LOGGER.isDebugEnabled()) {
      LOGGER.debug("Entry to getTaskHistoryEvent(historyEventId= {})", historyEventId);
    }

    TaskHistoryEvent resultEvent = simpleHistoryService.getTaskHistoryEvent(historyEventId);

    TaskHistoryEventRepresentationModel taskEventResource = assembler.toModel(resultEvent);

    if (LOGGER.isDebugEnabled()) {
      LOGGER.debug(
          "Exit from getTaskHistoryEvent, returning {}",
          new ResponseEntity<>(taskEventResource, HttpStatus.OK));
    }

    return new ResponseEntity<>(taskEventResource, HttpStatus.OK);
  }

  public enum TaskHistoryQuerySortBy implements QuerySortBy<TaskHistoryQuery> {
    TASK_HISTORY_EVENT_ID(TaskHistoryQuery::orderByTaskHistoryEventId),
    BUSINESS_PROCESS_ID(TaskHistoryQuery::orderByBusinessProcessId),
    PARENT_BUSINESS_PROCESS_ID(TaskHistoryQuery::orderByParentBusinessProcessId),
    TASK_ID(TaskHistoryQuery::orderByTaskId),
    EVENT_TYPE(TaskHistoryQuery::orderByEventType),
    CREATED(TaskHistoryQuery::orderByCreated),
    USER_ID(TaskHistoryQuery::orderByUserId),
    DOMAIN(TaskHistoryQuery::orderByDomain),
    WORKBASKET_KEY(TaskHistoryQuery::orderByWorkbasketKey),
    POR_COMPANY(TaskHistoryQuery::orderByPorCompany),
    POR_SYSTEM(TaskHistoryQuery::orderByPorSystem),
    POR_INSTANCE(TaskHistoryQuery::orderByPorInstance),
    POR_TYPE(TaskHistoryQuery::orderByPorType),
    POR_VALUE(TaskHistoryQuery::orderByPorValue),
    TASK_CLASSIFICATION_KEY(TaskHistoryQuery::orderByTaskClassificationKey),
    TASK_CLASSIFICATION_CATEGORY(TaskHistoryQuery::orderByTaskClassificationCategory),
    ATTACHMENT_CLASSIFICATION_KEY(TaskHistoryQuery::orderByAttachmentClassificationKey),
    CUSTOM_1((query, sort) -> query.orderByCustomAttribute(TaskHistoryCustomField.CUSTOM_1, sort)),
    CUSTOM_2((query, sort) -> query.orderByCustomAttribute(TaskHistoryCustomField.CUSTOM_2, sort)),
    CUSTOM_3((query, sort) -> query.orderByCustomAttribute(TaskHistoryCustomField.CUSTOM_3, sort)),
    CUSTOM_4((query, sort) -> query.orderByCustomAttribute(TaskHistoryCustomField.CUSTOM_4, sort));

    private final BiConsumer<TaskHistoryQuery, SortDirection> consumer;

    TaskHistoryQuerySortBy(BiConsumer<TaskHistoryQuery, SortDirection> consumer) {
      this.consumer = consumer;
    }

    @Override
    public void applySortByForQuery(TaskHistoryQuery query, SortDirection sortDirection) {
      consumer.accept(query, sortDirection);
    }
  }

  // Unfortunately this class is necessary, since spring can not inject the generic 'sort-by'
  // parameter from the super class.
  public static class TaskHistoryQuerySortParameter
      extends QuerySortParameter<TaskHistoryQuery, TaskHistoryQuerySortBy> {

    @ConstructorProperties({"sort-by", "order"})
    public TaskHistoryQuerySortParameter(
        List<TaskHistoryQuerySortBy> sortBy, List<SortDirection> order)
        throws InvalidArgumentException {
      super(sortBy, order);
    }

    // this getter is necessary for the documentation!
    @Override
    public List<TaskHistoryQuerySortBy> getSortBy() {
      return super.getSortBy();
    }
  }
}<|MERGE_RESOLUTION|>--- conflicted
+++ resolved
@@ -1,13 +1,7 @@
 package pro.taskana.simplehistory.rest;
 
-<<<<<<< HEAD
 import java.beans.ConstructorProperties;
-=======
 import java.sql.SQLException;
-import java.time.Instant;
-import java.time.LocalDate;
-import java.time.ZoneId;
->>>>>>> 8e26f27c
 import java.util.List;
 import java.util.function.BiConsumer;
 import org.slf4j.Logger;
@@ -51,12 +45,7 @@
   public TaskHistoryEventController(
       TaskanaEngineConfiguration taskanaEngineConfiguration,
       SimpleHistoryServiceImpl simpleHistoryServiceImpl,
-<<<<<<< HEAD
-      TaskHistoryEventRepresentationModelAssembler assembler) {
-=======
-      TaskHistoryEventRepresentationModelAssembler taskHistoryEventRepresentationModelAssembler)
-      throws SQLException {
->>>>>>> 8e26f27c
+      TaskHistoryEventRepresentationModelAssembler assembler) throws SQLException {
 
     this.simpleHistoryService = simpleHistoryServiceImpl;
     this.simpleHistoryService.initialize(taskanaEngineConfiguration.buildTaskanaEngine());
