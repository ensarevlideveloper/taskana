package pro.taskana;

import java.io.BufferedReader;
import java.io.File;
import java.io.FileReader;
import org.springframework.core.ParameterizedTypeReference;
import org.springframework.http.HttpEntity;
import org.springframework.http.HttpMethod;
import org.springframework.http.ResponseEntity;

import pro.taskana.classification.rest.models.ClassificationSummaryRepresentationModel;
import pro.taskana.common.rest.RestEndpoints;
import pro.taskana.common.test.rest.RestHelper;
import pro.taskana.common.test.rest.TaskanaSpringBootTest;
import pro.taskana.simplehistory.rest.HistoryRestEndpoints;
import pro.taskana.simplehistory.rest.models.TaskHistoryEventPagedRepresentationModel;
import pro.taskana.task.rest.models.ObjectReferenceRepresentationModel;
import pro.taskana.task.rest.models.TaskRepresentationModel;
import pro.taskana.workbasket.rest.models.WorkbasketSummaryRepresentationModel;

@TaskanaSpringBootTest
public class AbstractAccTest {

<<<<<<< HEAD
  protected static final String DEPENDENCY_VERSION = "4.2.1-SNAPSHOT";
=======
  private static final String AUTHORIZATION_TEAMLEAD_1 = "Basic dGVhbWxlYWQtMTp0ZWFtbGVhZC0x";
>>>>>>> 8e26f27c

  protected RestHelper restHelper = new RestHelper(8080);

  protected TaskRepresentationModel getTaskResourceSample() {
    ClassificationSummaryRepresentationModel classificationResource =
        new ClassificationSummaryRepresentationModel();
    classificationResource.setKey("L11010");
    WorkbasketSummaryRepresentationModel workbasketSummary =
        new WorkbasketSummaryRepresentationModel();
    workbasketSummary.setWorkbasketId("WBI:100000000000000000000000000000000004");

    ObjectReferenceRepresentationModel objectReference = new ObjectReferenceRepresentationModel();
    objectReference.setCompany("MyCompany1");
    objectReference.setSystem("MySystem1");
    objectReference.setSystemInstance("MyInstance1");
    objectReference.setType("MyType1");
    objectReference.setValue("00000001");

    TaskRepresentationModel taskRepresentationModel = new TaskRepresentationModel();
    taskRepresentationModel.setClassificationSummary(classificationResource);
    taskRepresentationModel.setWorkbasketSummary(workbasketSummary);
    taskRepresentationModel.setPrimaryObjRef(objectReference);
    return taskRepresentationModel;
  }

  protected ResponseEntity<TaskHistoryEventPagedRepresentationModel>
      performGetHistoryEventsRestCall() {
    return RestHelper.TEMPLATE.exchange(
        restHelper.toUrl("/taskana" + HistoryRestEndpoints.URL_HISTORY_EVENTS),
        HttpMethod.GET,
        restHelper.defaultRequest(),
        ParameterizedTypeReference.forType(TaskHistoryEventPagedRepresentationModel.class));
  }

  protected ResponseEntity<TaskRepresentationModel> performCreateTaskRestCall() {
    TaskRepresentationModel taskRepresentationModel = getTaskResourceSample();
    return RestHelper.TEMPLATE.exchange(
        restHelper.toUrl("/taskana" + RestEndpoints.URL_TASKS),
        HttpMethod.POST,
        new HttpEntity<>(taskRepresentationModel, restHelper.getHeadersTeamlead_1()),
        ParameterizedTypeReference.forType(TaskRepresentationModel.class));
  }

  protected String parseServerLog() throws Exception {

    // TO-DO: make log4j log into rollingFile from log4j.xml
    File file = new File("target/wildfly-13.0.0.Final/standalone/log/server.log");

    BufferedReader br = new BufferedReader(new FileReader(file));

    String str;
    StringBuilder stringBuilder = new StringBuilder();
    while ((str = br.readLine()) != null) {
      stringBuilder.append(str);
    }
    return stringBuilder.toString();
  }
}<|MERGE_RESOLUTION|>--- conflicted
+++ resolved
@@ -21,11 +21,6 @@
 @TaskanaSpringBootTest
 public class AbstractAccTest {
 
-<<<<<<< HEAD
-  protected static final String DEPENDENCY_VERSION = "4.2.1-SNAPSHOT";
-=======
-  private static final String AUTHORIZATION_TEAMLEAD_1 = "Basic dGVhbWxlYWQtMTp0ZWFtbGVhZC0x";
->>>>>>> 8e26f27c
 
   protected RestHelper restHelper = new RestHelper(8080);
 
